--- conflicted
+++ resolved
@@ -2,10 +2,5 @@
 noinst_PROGRAMS = testchannels
 testchannels_SOURCES = testchannels.c
 testchannels_CFLAGS = $(GST_PLUGINS_BASE_CFLAGS) $(GST_CFLAGS)
-<<<<<<< HEAD
-testchannels_LDADD = $(top_builddir)/gst-libs/gst/audio/libgstaudio-@GST_MAJORMINOR@.la \
-	$(GST_PLUGINS_BASE_LIBS) $(GST_LIBS)
-=======
 testchannels_LDADD = $(top_builddir)/gst-libs/gst/audio/libgstaudio-$(GST_MAJORMINOR).la \
-                     $(GST_LIBS)
->>>>>>> efdd3258
+                     $(GST_LIBS)