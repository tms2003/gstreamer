/* GStreamer DVB source
 * Copyright (C) 2006 Zaheer Abbas Merali <zaheerabbas at merali
 *                                         dot org>
 *
 * This library is free software; you can redistribute it and/or
 * modify it under the terms of the GNU Library General Public
 * License as published by the Free Software Foundation; either
 * version 2 of the License, or (at your option) any later version.
 *
 * This library is distributed in the hope that it will be useful,
 * but WITHOUT ANY WARRANTY; without even the implied warranty of
 * MERCHANTABILITY or FITNESS FOR A PARTICULAR PURPOSE.  See the GNU
 * Library General Public License for more details.
 *
 * You should have received a copy of the GNU Library General Public
 * License along with this library; if not, write to the
 * Free Software Foundation, Inc., 59 Temple Place - Suite 330,
 * Boston, MA 02111-1307, USA.
 */
/**
 * SECTION:element-dvbsrc
 *
 * dvbsrc can be used to capture video from DVB cards, DVB-T, DVB-S or DVB-T.
 * 
 * <refsect2>
 * <title>Example launch line</title>
 * |[
 * gst-launch dvbsrc modulation="QAM 64" trans-mode=8k bandwidth=8 frequency=514000000 code-rate-lp=AUTO code-rate-hp=2/3 guard=4  hierarchy=0 ! mpegtsdemux name=demux ! queue max-size-buffers=0 max-size-time=0 ! mpeg2dec ! xvimagesink demux. ! queue max-size-buffers=0 max-size-time=0 ! mad ! alsasink
 * ]| Captures a full transport stream from dvb card 0 that is a DVB-T card at tuned frequency 514000000 with other parameters as seen in the pipeline and renders the first tv program on the transport stream.
 * |[
 * gst-launch dvbsrc modulation="QAM 64" trans-mode=8k bandwidth=8 frequency=514000000 code-rate-lp=AUTO code-rate-hp=2/3 guard=4  hierarchy=0 pids=100:256:257 ! mpegtsdemux name=demux ! queue max-size-buffers=0 max-size-time=0 ! mpeg2dec ! xvimagesink demux. ! queue max-size-buffers=0 max-size-time=0 ! mad ! alsasink
 * ]| Captures and renders a transport stream from dvb card 0 that is a DVB-T card for a program at tuned frequency 514000000 with PMT pid 100 and elementary stream pids of 256, 257 with other parameters as seen in the pipeline.
 * |[
 * gst-launch dvbsrc polarity="h" frequency=11302000 symbol-rate=27500 diseqc-src=0 pids=50:102:103 ! mpegtsdemux name=demux ! queue max-size-buffers=0 max-size-time=0 ! mpeg2dec ! xvimagesink demux. ! queue max-size-buffers=0 max-size-time=0 ! mad ! alsasink
 * ]| Captures and renders a transport stream from dvb card 0 that is a DVB-S card for a program at tuned frequency 11302000 Hz, symbol rate of 27500 kHz with PMT pid of 50 and elementary stream pids of 102 and 103.
 * </refsect2>
 */

#ifdef HAVE_CONFIG_H
#include "config.h"
#endif

#include "gstdvbsrc.h"
#include <gst/gst.h>
#include <gst/glib-compat-private.h>
#include <sys/ioctl.h>
#include <sys/poll.h>
#include <fcntl.h>
#include <errno.h>
#include <stdio.h>
#include <stdlib.h>
#include <string.h>
#include "_stdint.h"

#define _XOPEN_SOURCE 500
#include <unistd.h>

#include <linux/dvb/version.h>
#include <linux/dvb/frontend.h>
#include <linux/dvb/dmx.h>

#include <gst/gst-i18n-plugin.h>

GST_DEBUG_CATEGORY_STATIC (gstdvbsrc_debug);
#define GST_CAT_DEFAULT (gstdvbsrc_debug)

#define SLOF (11700*1000UL)
#define LOF1 (9750*1000UL)
#define LOF2 (10600*1000UL)

/* Arguments */
enum
{
  ARG_0,
  ARG_DVBSRC_ADAPTER,
  ARG_DVBSRC_FRONTEND,
  ARG_DVBSRC_DISEQC_SRC,
  ARG_DVBSRC_FREQUENCY,
  ARG_DVBSRC_POLARITY,
  ARG_DVBSRC_PIDS,
  ARG_DVBSRC_SYM_RATE,
  ARG_DVBSRC_BANDWIDTH,
  ARG_DVBSRC_CODE_RATE_HP,
  ARG_DVBSRC_CODE_RATE_LP,
  ARG_DVBSRC_GUARD,
  ARG_DVBSRC_MODULATION,
  ARG_DVBSRC_TRANSMISSION_MODE,
  ARG_DVBSRC_HIERARCHY_INF,
  ARG_DVBSRC_TUNE,
  ARG_DVBSRC_INVERSION,
  ARG_DVBSRC_STATS_REPORTING_INTERVAL,
  ARG_DVBSRC_TIMEOUT,
};

#define DEFAULT_ADAPTER 0
#define DEFAULT_FRONTEND 0
#define DEFAULT_DISEQC_SRC -1   /* disabled */
#define DEFAULT_FREQUENCY 0
#define DEFAULT_POLARITY "H"
#define DEFAULT_PIDS "8192"
#define DEFAULT_SYMBOL_RATE 0
#define DEFAULT_BANDWIDTH BANDWIDTH_7_MHZ
#define DEFAULT_CODE_RATE_HP FEC_AUTO
#define DEFAULT_CODE_RATE_LP FEC_1_2
#define DEFAULT_GUARD GUARD_INTERVAL_1_16
#define DEFAULT_MODULATION QAM_16
#define DEFAULT_TRANSMISSION_MODE TRANSMISSION_MODE_8K
#define DEFAULT_HIERARCHY HIERARCHY_1
#define DEFAULT_INVERSION INVERSION_ON
#define DEFAULT_STATS_REPORTING_INTERVAL 100
#define DEFAULT_TIMEOUT 1000000 /* 1 second */

#define DEFAULT_BUFFER_SIZE 8192        /* not a property */

static void gst_dvbsrc_output_frontend_stats (GstDvbSrc * src);

#define GST_TYPE_DVBSRC_CODE_RATE (gst_dvbsrc_code_rate_get_type ())
static GType
gst_dvbsrc_code_rate_get_type (void)
{
  static GType dvbsrc_code_rate_type = 0;
  static GEnumValue code_rate_types[] = {
    {FEC_NONE, "NONE", "none"},
    {FEC_1_2, "1/2", "1/2"},
    {FEC_2_3, "2/3", "2/3"},
    {FEC_3_4, "3/4", "3/4"},
    {FEC_4_5, "4/5", "4/5"},
    {FEC_5_6, "5/6", "5/6"},
    {FEC_6_7, "6/7", "6/7"},
    {FEC_7_8, "7/8", "7/8"},
    {FEC_8_9, "8/9", "8/9"},
    {FEC_AUTO, "AUTO", "auto"},
    {0, NULL, NULL},
  };

  if (!dvbsrc_code_rate_type) {
    dvbsrc_code_rate_type =
        g_enum_register_static ("GstDvbSrcCode_Rate", code_rate_types);
  }
  return dvbsrc_code_rate_type;
}

#define GST_TYPE_DVBSRC_MODULATION (gst_dvbsrc_modulation_get_type ())
static GType
gst_dvbsrc_modulation_get_type (void)
{
  static GType dvbsrc_modulation_type = 0;
  static GEnumValue modulation_types[] = {
    {QPSK, "QPSK", "qpsk"},
    {QAM_16, "QAM 16", "qam-16"},
    {QAM_32, "QAM 32", "qam-32"},
    {QAM_64, "QAM 64", "qam-64"},
    {QAM_128, "QAM 128", "qam-128"},
    {QAM_256, "QAM 256", "qam-256"},
    {QAM_AUTO, "AUTO", "auto"},
    {VSB_8, "8VSB", "8vsb"},
    {VSB_16, "16VSB", "16vsb"},
    {0, NULL, NULL},
  };

  if (!dvbsrc_modulation_type) {
    dvbsrc_modulation_type =
        g_enum_register_static ("GstDvbSrcModulation", modulation_types);
  }
  return dvbsrc_modulation_type;
}

#define GST_TYPE_DVBSRC_TRANSMISSION_MODE (gst_dvbsrc_transmission_mode_get_type ())
static GType
gst_dvbsrc_transmission_mode_get_type (void)
{
  static GType dvbsrc_transmission_mode_type = 0;
  static GEnumValue transmission_mode_types[] = {
    {TRANSMISSION_MODE_2K, "2K", "2k"},
    {TRANSMISSION_MODE_8K, "8K", "8k"},
    {TRANSMISSION_MODE_AUTO, "AUTO", "auto"},
    {0, NULL, NULL},
  };

  if (!dvbsrc_transmission_mode_type) {
    dvbsrc_transmission_mode_type =
        g_enum_register_static ("GstDvbSrcTransmission_Mode",
        transmission_mode_types);
  }
  return dvbsrc_transmission_mode_type;
}

#define GST_TYPE_DVBSRC_BANDWIDTH (gst_dvbsrc_bandwidth_get_type ())
static GType
gst_dvbsrc_bandwidth_get_type (void)
{
  static GType dvbsrc_bandwidth_type = 0;
  static GEnumValue bandwidth_types[] = {
    {BANDWIDTH_8_MHZ, "8", "8"},
    {BANDWIDTH_7_MHZ, "7", "7"},
    {BANDWIDTH_6_MHZ, "6", "6"},
    {BANDWIDTH_AUTO, "AUTO", "AUTO"},
    {0, NULL, NULL},
  };

  if (!dvbsrc_bandwidth_type) {
    dvbsrc_bandwidth_type =
        g_enum_register_static ("GstDvbSrcBandwidth", bandwidth_types);
  }
  return dvbsrc_bandwidth_type;
}

#define GST_TYPE_DVBSRC_GUARD (gst_dvbsrc_guard_get_type ())
static GType
gst_dvbsrc_guard_get_type (void)
{
  static GType dvbsrc_guard_type = 0;
  static GEnumValue guard_types[] = {
    {GUARD_INTERVAL_1_32, "32", "32"},
    {GUARD_INTERVAL_1_16, "16", "16"},
    {GUARD_INTERVAL_1_8, "8", "8"},
    {GUARD_INTERVAL_1_4, "4", "4"},
    {GUARD_INTERVAL_AUTO, "AUTO", "auto"},
    {0, NULL, NULL},
  };

  if (!dvbsrc_guard_type) {
    dvbsrc_guard_type = g_enum_register_static ("GstDvbSrcGuard", guard_types);
  }
  return dvbsrc_guard_type;
}

#define GST_TYPE_DVBSRC_HIERARCHY (gst_dvbsrc_hierarchy_get_type ())
static GType
gst_dvbsrc_hierarchy_get_type (void)
{
  static GType dvbsrc_hierarchy_type = 0;
  static GEnumValue hierarchy_types[] = {
    {HIERARCHY_NONE, "NONE", "none"},
    {HIERARCHY_1, "1", "1"},
    {HIERARCHY_2, "2", "2"},
    {HIERARCHY_4, "4", "4"},
    {HIERARCHY_AUTO, "AUTO", "auto"},
    {0, NULL, NULL},
  };

  if (!dvbsrc_hierarchy_type) {
    dvbsrc_hierarchy_type =
        g_enum_register_static ("GstDvbSrcHierarchy", hierarchy_types);
  }
  return dvbsrc_hierarchy_type;
}

#define GST_TYPE_DVBSRC_INVERSION (gst_dvbsrc_inversion_get_type ())
static GType
gst_dvbsrc_inversion_get_type (void)
{
  static GType dvbsrc_inversion_type = 0;
  static GEnumValue inversion_types[] = {
    {INVERSION_OFF, "OFF", "off"},
    {INVERSION_ON, "ON", "on"},
    {INVERSION_AUTO, "AUTO", "auto"},
    {0, NULL, NULL},
  };

  if (!dvbsrc_inversion_type) {
    dvbsrc_inversion_type =
        g_enum_register_static ("GstDvbSrcInversion", inversion_types);
  }
  return dvbsrc_inversion_type;
}

static void gst_dvbsrc_finalize (GObject * object);
static void gst_dvbsrc_set_property (GObject * object, guint prop_id,
    const GValue * value, GParamSpec * pspec);
static void gst_dvbsrc_get_property (GObject * object, guint prop_id,
    GValue * value, GParamSpec * pspec);

static GstFlowReturn gst_dvbsrc_create (GstPushSrc * element,
    GstBuffer ** buffer);

static gboolean gst_dvbsrc_start (GstBaseSrc * bsrc);
static gboolean gst_dvbsrc_stop (GstBaseSrc * bsrc);
static GstStateChangeReturn gst_dvbsrc_change_state (GstElement * element,
    GstStateChange transition);

static gboolean gst_dvbsrc_unlock (GstBaseSrc * bsrc);
static gboolean gst_dvbsrc_unlock_stop (GstBaseSrc * bsrc);
static gboolean gst_dvbsrc_is_seekable (GstBaseSrc * bsrc);
static gboolean gst_dvbsrc_get_size (GstBaseSrc * src, guint64 * size);

static gboolean gst_dvbsrc_tune (GstDvbSrc * object);
static void gst_dvbsrc_set_pes_filters (GstDvbSrc * object);
static void gst_dvbsrc_unset_pes_filters (GstDvbSrc * object);

static gboolean gst_dvbsrc_frontend_status (GstDvbSrc * object);

static GstStaticPadTemplate ts_src_factory = GST_STATIC_PAD_TEMPLATE ("src",
    GST_PAD_SRC,
    GST_PAD_ALWAYS,
    GST_STATIC_CAPS
    ("video/mpegts, "
        "mpegversion = (int) 2," "systemstream = (boolean) TRUE"));

/*
 ******************************
 *                            *
 *      GObject Related       *
 *            	              *
 *                            *
 ******************************
 */

#define gst_dvbsrc_parent_class parent_class
G_DEFINE_TYPE (GstDvbSrc, gst_dvbsrc, GST_TYPE_PUSH_SRC);

/* initialize the plugin's class */
static void
gst_dvbsrc_class_init (GstDvbSrcClass * klass)
{
  GObjectClass *gobject_class;
  GstElementClass *gstelement_class;
  GstBaseSrcClass *gstbasesrc_class;
  GstPushSrcClass *gstpushsrc_class;

  gobject_class = (GObjectClass *) klass;
  gstelement_class = (GstElementClass *) klass;
  gstbasesrc_class = (GstBaseSrcClass *) klass;
  gstpushsrc_class = (GstPushSrcClass *) klass;

  gobject_class->set_property = gst_dvbsrc_set_property;
  gobject_class->get_property = gst_dvbsrc_get_property;
  gobject_class->finalize = gst_dvbsrc_finalize;

  gstelement_class->change_state = GST_DEBUG_FUNCPTR (gst_dvbsrc_change_state);

  gst_element_class_add_pad_template (gstelement_class,
      gst_static_pad_template_get (&ts_src_factory));

  gst_element_class_set_details_simple (gstelement_class, "DVB Source",
      "Source/Video",
      "Digital Video Broadcast Source",
      "P2P-VCR, C-Lab, University of Paderborn,"
      "Zaheer Abbas Merali <zaheerabbas at merali dot org>");

  gstbasesrc_class->start = GST_DEBUG_FUNCPTR (gst_dvbsrc_start);
  gstbasesrc_class->stop = GST_DEBUG_FUNCPTR (gst_dvbsrc_stop);
  gstbasesrc_class->unlock = GST_DEBUG_FUNCPTR (gst_dvbsrc_unlock);
  gstbasesrc_class->unlock_stop = GST_DEBUG_FUNCPTR (gst_dvbsrc_unlock_stop);
  gstbasesrc_class->is_seekable = GST_DEBUG_FUNCPTR (gst_dvbsrc_is_seekable);
  gstbasesrc_class->get_size = GST_DEBUG_FUNCPTR (gst_dvbsrc_get_size);

  gstpushsrc_class->create = GST_DEBUG_FUNCPTR (gst_dvbsrc_create);

  g_object_class_install_property (gobject_class, ARG_DVBSRC_ADAPTER,
      g_param_spec_int ("adapter", "The adapter device number",
          "The adapter device number (eg. 0 for adapter0)",
          0, 16, DEFAULT_ADAPTER, G_PARAM_READWRITE));

  g_object_class_install_property (gobject_class, ARG_DVBSRC_FRONTEND,
      g_param_spec_int ("frontend", "The frontend device number",
          "The frontend device number (eg. 0 for frontend0)",
          0, 16, DEFAULT_FRONTEND, G_PARAM_READWRITE));

  g_object_class_install_property (gobject_class, ARG_DVBSRC_FREQUENCY,
      g_param_spec_uint ("frequency", "frequency", "Frequency",
          0, G_MAXUINT, DEFAULT_FREQUENCY, G_PARAM_READWRITE));

  g_object_class_install_property (gobject_class, ARG_DVBSRC_POLARITY,
      g_param_spec_string ("polarity", "polarity", "Polarity [vhHV] (DVB-S)",
          DEFAULT_POLARITY, G_PARAM_READWRITE | G_PARAM_CONSTRUCT));

  g_object_class_install_property (gobject_class, ARG_DVBSRC_PIDS,
      g_param_spec_string ("pids", "pids",
          "Colon seperated list of pids (eg. 110:120)",
          DEFAULT_PIDS, G_PARAM_WRITABLE));

  g_object_class_install_property (gobject_class, ARG_DVBSRC_SYM_RATE,
      g_param_spec_uint ("symbol-rate",
          "symbol rate",
          "Symbol Rate (DVB-S, DVB-C)",
          0, G_MAXUINT, DEFAULT_SYMBOL_RATE, G_PARAM_READWRITE));

  g_object_class_install_property (gobject_class, ARG_DVBSRC_TUNE,
      g_param_spec_pointer ("tune",
          "tune", "Atomically tune to channel. (For Apps)", G_PARAM_WRITABLE));

  g_object_class_install_property (gobject_class, ARG_DVBSRC_DISEQC_SRC,
      g_param_spec_int ("diseqc-source",
          "diseqc source",
          "DISEqC selected source (-1 disabled) (DVB-S)",
          -1, 7, DEFAULT_DISEQC_SRC, G_PARAM_READWRITE));

  /* DVB-T, additional properties */

  g_object_class_install_property (gobject_class, ARG_DVBSRC_BANDWIDTH,
      g_param_spec_enum ("bandwidth",
          "bandwidth",
          "Bandwidth (DVB-T)", GST_TYPE_DVBSRC_BANDWIDTH, DEFAULT_BANDWIDTH,
          G_PARAM_READWRITE));

  g_object_class_install_property (gobject_class, ARG_DVBSRC_CODE_RATE_HP,
      g_param_spec_enum ("code-rate-hp",
          "code-rate-hp",
          "High Priority Code Rate (DVB-T, DVB-S and DVB-C)",
          GST_TYPE_DVBSRC_CODE_RATE, DEFAULT_CODE_RATE_HP, G_PARAM_READWRITE));

  g_object_class_install_property (gobject_class, ARG_DVBSRC_CODE_RATE_LP,
      g_param_spec_enum ("code-rate-lp",
          "code-rate-lp",
          "Low Priority Code Rate (DVB-T)",
          GST_TYPE_DVBSRC_CODE_RATE, DEFAULT_CODE_RATE_LP, G_PARAM_READWRITE));

  /* FIXME: should the property be called 'guard-interval' then? */
  g_object_class_install_property (gobject_class, ARG_DVBSRC_GUARD,
      g_param_spec_enum ("guard",
          "guard",
          "Guard Interval (DVB-T)",
          GST_TYPE_DVBSRC_GUARD, DEFAULT_GUARD, G_PARAM_READWRITE));

  g_object_class_install_property (gobject_class, ARG_DVBSRC_MODULATION,
      g_param_spec_enum ("modulation", "modulation",
          "Modulation (DVB-T and DVB-C)",
          GST_TYPE_DVBSRC_MODULATION, DEFAULT_MODULATION, G_PARAM_READWRITE));

  /* FIXME: property should be named 'transmission-mode' */
  g_object_class_install_property (gobject_class,
      ARG_DVBSRC_TRANSMISSION_MODE,
      g_param_spec_enum ("trans-mode", "trans-mode",
          "Transmission Mode (DVB-T)", GST_TYPE_DVBSRC_TRANSMISSION_MODE,
          DEFAULT_TRANSMISSION_MODE, G_PARAM_READWRITE));

  g_object_class_install_property (gobject_class, ARG_DVBSRC_HIERARCHY_INF,
      g_param_spec_enum ("hierarchy", "hierarchy",
          "Hierarchy Information (DVB-T)",
          GST_TYPE_DVBSRC_HIERARCHY, DEFAULT_HIERARCHY, G_PARAM_READWRITE));

  g_object_class_install_property (gobject_class, ARG_DVBSRC_INVERSION,
      g_param_spec_enum ("inversion", "inversion",
          "Inversion Information (DVB-T and DVB-C)",
          GST_TYPE_DVBSRC_INVERSION, DEFAULT_INVERSION, G_PARAM_READWRITE));

  g_object_class_install_property (gobject_class,
      ARG_DVBSRC_STATS_REPORTING_INTERVAL,
      g_param_spec_uint ("stats-reporting-interval",
          "stats-reporting-interval",
          "The number of reads before reporting frontend stats",
          0, G_MAXUINT, DEFAULT_STATS_REPORTING_INTERVAL, G_PARAM_READWRITE));

  g_object_class_install_property (gobject_class, ARG_DVBSRC_TIMEOUT,
      g_param_spec_uint64 ("timeout", "Timeout",
          "Post a message after timeout microseconds (0 = disabled)", 0,
          G_MAXUINT64, DEFAULT_TIMEOUT, G_PARAM_READWRITE));
}

/* initialize the new element
 * instantiate pads and add them to element
 * set functions
 * initialize structure
 */
static void
gst_dvbsrc_init (GstDvbSrc * object)
{
  int i = 0;

  GST_INFO_OBJECT (object, "gst_dvbsrc_init");

  /* We are a live source */
  gst_base_src_set_live (GST_BASE_SRC (object), TRUE);
  /* And we wanted timestamped output */
  gst_base_src_set_do_timestamp (GST_BASE_SRC (object), TRUE);

  object->fd_frontend = -1;
  object->fd_dvr = -1;

  for (i = 0; i < MAX_FILTERS; i++) {
    object->pids[i] = G_MAXUINT16;
    object->fd_filters[i] = -1;
  }
  /* Pid 8192 on DVB gets the whole transport stream */
  object->pids[0] = 8192;

  object->adapter_number = DEFAULT_ADAPTER;
  object->frontend_number = DEFAULT_FRONTEND;
  object->diseqc_src = DEFAULT_DISEQC_SRC;
  object->send_diseqc = (DEFAULT_DISEQC_SRC != -1);
  /* object->pol = DVB_POL_H; *//* set via G_PARAM_CONSTRUCT */
  object->sym_rate = DEFAULT_SYMBOL_RATE;
  object->bandwidth = DEFAULT_BANDWIDTH;
  object->code_rate_hp = DEFAULT_CODE_RATE_HP;
  object->code_rate_lp = DEFAULT_CODE_RATE_LP;
  object->guard_interval = DEFAULT_GUARD;
  object->modulation = DEFAULT_MODULATION;
  object->transmission_mode = DEFAULT_TRANSMISSION_MODE;
  object->hierarchy_information = DEFAULT_HIERARCHY;
  object->inversion = DEFAULT_INVERSION;
  object->stats_interval = DEFAULT_STATS_REPORTING_INTERVAL;

  g_mutex_init (&object->tune_mutex);
  object->timeout = DEFAULT_TIMEOUT;
}


static void
gst_dvbsrc_set_property (GObject * _object, guint prop_id,
    const GValue * value, GParamSpec * pspec)
{
  GstDvbSrc *object;

  g_return_if_fail (GST_IS_DVBSRC (_object));
  object = GST_DVBSRC (_object);

  switch (prop_id) {
    case ARG_DVBSRC_ADAPTER:
      object->adapter_number = g_value_get_int (value);
      break;
    case ARG_DVBSRC_FRONTEND:
      object->frontend_number = g_value_get_int (value);
      break;
    case ARG_DVBSRC_DISEQC_SRC:
      if (object->diseqc_src != g_value_get_int (value)) {
        object->diseqc_src = g_value_get_int (value);
        object->send_diseqc = TRUE;
      }
      GST_INFO_OBJECT (object, "Set Property: ARG_DVBSRC_DISEQC_ID");
      break;
    case ARG_DVBSRC_FREQUENCY:
      object->freq = g_value_get_uint (value);
      GST_INFO_OBJECT (object, "Set Property: ARG_DVBSRC_FREQUENCY");
      break;
    case ARG_DVBSRC_POLARITY:
    {
      const char *s = NULL;

      s = g_value_get_string (value);
      if (s != NULL)
        object->pol = (s[0] == 'h' || s[0] == 'H') ? DVB_POL_H : DVB_POL_V;
    }
      GST_INFO_OBJECT (object, "Set Property: ARG_DVBSRC_POLARITY");
      break;
    case ARG_DVBSRC_PIDS:
    {
      gchar *pid_string;

      GST_INFO_OBJECT (object, "Set Property: ARG_DVBSRC_PIDS");
      pid_string = g_value_dup_string (value);
      if (!strcmp (pid_string, "8192")) {
        /* get the whole ts */
        int pid_count = 1;
        object->pids[0] = 8192;
        while (pid_count < MAX_FILTERS) {
          object->pids[pid_count++] = G_MAXUINT16;
        }
      } else {
        int pid = 0;
        int pid_count;
        gchar **pids;
        char **tmp;

        tmp = pids = g_strsplit (pid_string, ":", MAX_FILTERS);
        if (pid_string)
          g_free (pid_string);

        /* always add the PAT and CAT pids */
        object->pids[0] = 0;
        object->pids[1] = 1;

        pid_count = 2;
        while (*pids != NULL && pid_count < MAX_FILTERS) {
          pid = strtol (*pids, NULL, 0);
          if (pid > 1 && pid <= 8192) {
            GST_INFO_OBJECT (object, "Parsed Pid: %d\n", pid);
            object->pids[pid_count] = pid;
            pid_count++;
          }
          pids++;
        }
        while (pid_count < MAX_FILTERS) {
          object->pids[pid_count++] = G_MAXUINT16;
        }

        g_strfreev (tmp);
      }
      /* if we are in playing or paused, then set filters now */
      GST_INFO_OBJECT (object, "checking if playing for setting pes filters");
      if (GST_ELEMENT (object)->current_state == GST_STATE_PLAYING ||
          GST_ELEMENT (object)->current_state == GST_STATE_PAUSED) {
        GST_INFO_OBJECT (object, "Setting pes filters now");
        gst_dvbsrc_set_pes_filters (object);
      }
    }
      break;
    case ARG_DVBSRC_SYM_RATE:
      object->sym_rate = g_value_get_uint (value);
      GST_INFO_OBJECT (object, "Set Property: ARG_DVBSRC_SYM_RATE to value %d",
          g_value_get_int (value));
      break;

    case ARG_DVBSRC_BANDWIDTH:
      object->bandwidth = g_value_get_enum (value);
      break;
    case ARG_DVBSRC_CODE_RATE_HP:
      object->code_rate_hp = g_value_get_enum (value);
      break;
    case ARG_DVBSRC_CODE_RATE_LP:
      object->code_rate_lp = g_value_get_enum (value);
      break;
    case ARG_DVBSRC_GUARD:
      object->guard_interval = g_value_get_enum (value);
      break;
    case ARG_DVBSRC_MODULATION:
      object->modulation = g_value_get_enum (value);
      break;
    case ARG_DVBSRC_TRANSMISSION_MODE:
      object->transmission_mode = g_value_get_enum (value);
      break;
    case ARG_DVBSRC_HIERARCHY_INF:
      object->hierarchy_information = g_value_get_enum (value);
      break;
    case ARG_DVBSRC_INVERSION:
      object->inversion = g_value_get_enum (value);
      break;
    case ARG_DVBSRC_TUNE:{
      GST_INFO_OBJECT (object, "Set Property: ARG_DVBSRC_TUNE");

      /* if we are in paused/playing state tune now, otherwise in ready to paused state change */
      if (GST_STATE (object) > GST_STATE_READY) {
        g_mutex_lock (&object->tune_mutex);
        gst_dvbsrc_tune (object);
        g_mutex_unlock (&object->tune_mutex);
      }
      break;
    }
    case ARG_DVBSRC_STATS_REPORTING_INTERVAL:
      object->stats_interval = g_value_get_uint (value);
      object->stats_counter = 0;
      break;
    case ARG_DVBSRC_TIMEOUT:
      object->timeout = g_value_get_uint64 (value);
      break;
    default:
      G_OBJECT_WARN_INVALID_PROPERTY_ID (object, prop_id, pspec);
  }
}

static void
gst_dvbsrc_get_property (GObject * _object, guint prop_id,
    GValue * value, GParamSpec * pspec)
{
  GstDvbSrc *object;

  g_return_if_fail (GST_IS_DVBSRC (_object));
  object = GST_DVBSRC (_object);

  switch (prop_id) {
    case ARG_DVBSRC_ADAPTER:
      g_value_set_int (value, object->adapter_number);
      break;
    case ARG_DVBSRC_FRONTEND:
      g_value_set_int (value, object->frontend_number);
      break;
    case ARG_DVBSRC_FREQUENCY:
      g_value_set_uint (value, object->freq);
      break;
    case ARG_DVBSRC_POLARITY:
      if (object->pol == DVB_POL_H)
        g_value_set_static_string (value, "H");
      else
        g_value_set_static_string (value, "V");
      break;
    case ARG_DVBSRC_SYM_RATE:
      g_value_set_uint (value, object->sym_rate);
      break;
    case ARG_DVBSRC_DISEQC_SRC:
      g_value_set_int (value, object->diseqc_src);
      break;
    case ARG_DVBSRC_BANDWIDTH:
      g_value_set_enum (value, object->bandwidth);
      break;
    case ARG_DVBSRC_CODE_RATE_HP:
      g_value_set_enum (value, object->code_rate_hp);
      break;
    case ARG_DVBSRC_CODE_RATE_LP:
      g_value_set_enum (value, object->code_rate_lp);
      break;
    case ARG_DVBSRC_GUARD:
      g_value_set_enum (value, object->guard_interval);
      break;
    case ARG_DVBSRC_MODULATION:
      g_value_set_enum (value, object->modulation);
      break;
    case ARG_DVBSRC_TRANSMISSION_MODE:
      g_value_set_enum (value, object->transmission_mode);
      break;
    case ARG_DVBSRC_HIERARCHY_INF:
      g_value_set_enum (value, object->hierarchy_information);
      break;
    case ARG_DVBSRC_INVERSION:
      g_value_set_enum (value, object->inversion);
      break;
    case ARG_DVBSRC_STATS_REPORTING_INTERVAL:
      g_value_set_uint (value, object->stats_interval);
      break;
    case ARG_DVBSRC_TIMEOUT:
      g_value_set_uint64 (value, object->timeout);
      break;
    default:
      G_OBJECT_WARN_INVALID_PROPERTY_ID (object, prop_id, pspec);
  }
}

static gboolean
gst_dvbsrc_close_devices (GstDvbSrc * object)
{
  gst_dvbsrc_unset_pes_filters (object);

  close (object->fd_dvr);
  object->fd_dvr = -1;
  close (object->fd_frontend);
  object->fd_frontend = -1;

  return TRUE;
}

static gboolean
gst_dvbsrc_open_frontend (GstDvbSrc * object)
{
  struct dvb_frontend_info fe_info;
  const char *adapter_desc = NULL;
  gchar *frontend_dev;
  GstStructure *adapter_structure;
  char *adapter_name = NULL;

  frontend_dev = g_strdup_printf ("/dev/dvb/adapter%d/frontend%d",
      object->adapter_number, object->frontend_number);
  GST_INFO_OBJECT (object, "Using frontend device: %s", frontend_dev);

  /* open frontend */
  if ((object->fd_frontend = open (frontend_dev, O_RDWR)) < 0) {
    switch (errno) {
      case ENOENT:
        GST_ELEMENT_ERROR (object, RESOURCE, NOT_FOUND,
            (_("Device \"%s\" does not exist."), frontend_dev), (NULL));
        break;
      default:
        GST_ELEMENT_ERROR (object, RESOURCE, OPEN_READ_WRITE,
            (_("Could not open frontend device \"%s\"."), frontend_dev),
            GST_ERROR_SYSTEM);
        break;
    }

    close (object->fd_frontend);
    g_free (frontend_dev);
    return FALSE;
  }

  if (ioctl (object->fd_frontend, FE_GET_INFO, &fe_info) < 0) {
    GST_ELEMENT_ERROR (object, RESOURCE, SETTINGS,
        (_("Could not get settings from frontend device \"%s\"."),
            frontend_dev), GST_ERROR_SYSTEM);

    close (object->fd_frontend);
    g_free (frontend_dev);
    return FALSE;
  }

  adapter_name = g_strdup (fe_info.name);

  object->adapter_type = fe_info.type;
  switch (object->adapter_type) {
    case FE_QPSK:
      adapter_desc = "DVB-S";
      adapter_structure = gst_structure_new ("dvb-adapter",
          "type", G_TYPE_STRING, adapter_desc,
          "name", G_TYPE_STRING, adapter_name,
          "auto-fec", G_TYPE_BOOLEAN, fe_info.caps & FE_CAN_FEC_AUTO, NULL);
      break;
    case FE_QAM:
      adapter_desc = "DVB-C";
      adapter_structure = gst_structure_new ("dvb-adapter",
          "type", G_TYPE_STRING, adapter_desc,
          "name", G_TYPE_STRING, adapter_name,
          "auto-inversion", G_TYPE_BOOLEAN,
          fe_info.caps & FE_CAN_INVERSION_AUTO, "auto-qam", G_TYPE_BOOLEAN,
          fe_info.caps & FE_CAN_QAM_AUTO, "auto-fec", G_TYPE_BOOLEAN,
          fe_info.caps & FE_CAN_FEC_AUTO, NULL);
      break;
    case FE_OFDM:
      adapter_desc = "DVB-T";
      adapter_structure = gst_structure_new ("dvb-adapter",
          "type", G_TYPE_STRING, adapter_desc,
          "name", G_TYPE_STRING, adapter_name,
          "auto-inversion", G_TYPE_BOOLEAN,
          fe_info.caps & FE_CAN_INVERSION_AUTO, "auto-qam", G_TYPE_BOOLEAN,
          fe_info.caps & FE_CAN_QAM_AUTO, "auto-transmission-mode",
          G_TYPE_BOOLEAN, fe_info.caps & FE_CAN_TRANSMISSION_MODE_AUTO,
          "auto-guard-interval", G_TYPE_BOOLEAN,
          fe_info.caps & FE_CAN_GUARD_INTERVAL_AUTO, "auto-hierarchy",
          G_TYPE_BOOLEAN, fe_info.caps % FE_CAN_HIERARCHY_AUTO, "auto-fec",
          G_TYPE_BOOLEAN, fe_info.caps & FE_CAN_FEC_AUTO, NULL);
      break;
    case FE_ATSC:
      adapter_desc = "ATSC";
      adapter_structure = gst_structure_new ("dvb-adapter",
          "type", G_TYPE_STRING, adapter_desc,
          "name", G_TYPE_STRING, adapter_name, NULL);
      break;
    default:
      g_error ("Unknown frontend type: %d", object->adapter_type);
      adapter_structure = gst_structure_new ("dvb-adapter",
          "type", G_TYPE_STRING, "unknown", NULL);
  }

  GST_INFO_OBJECT (object, "DVB card: %s ", adapter_name);
  gst_element_post_message (GST_ELEMENT_CAST (object), gst_message_new_element
      (GST_OBJECT (object), adapter_structure));
  g_free (frontend_dev);
  g_free (adapter_name);
  return TRUE;
}

static gboolean
gst_dvbsrc_open_dvr (GstDvbSrc * object)
{
  gchar *dvr_dev;

  dvr_dev = g_strdup_printf ("/dev/dvb/adapter%d/dvr%d",
      object->adapter_number, object->frontend_number);
  GST_INFO_OBJECT (object, "Using dvr device: %s", dvr_dev);

  /* open DVR */
  if ((object->fd_dvr = open (dvr_dev, O_RDONLY | O_NONBLOCK)) < 0) {
    switch (errno) {
      case ENOENT:
        GST_ELEMENT_ERROR (object, RESOURCE, NOT_FOUND,
            (_("Device \"%s\" does not exist."), dvr_dev), (NULL));
        break;
      default:
        GST_ELEMENT_ERROR (object, RESOURCE, OPEN_READ,
            (_("Could not open file \"%s\" for reading."), dvr_dev),
            GST_ERROR_SYSTEM);
        break;
    }
    g_free (dvr_dev);
    return FALSE;
  }
  g_free (dvr_dev);
  GST_INFO_OBJECT (object, "Setting buffer size");
  if (ioctl (object->fd_dvr, DMX_SET_BUFFER_SIZE, 1024 * 1024) < 0) {
    GST_INFO_OBJECT (object, "DMX_SET_BUFFER_SIZE failed");
    return FALSE;
  }
  return TRUE;
}

static void
gst_dvbsrc_finalize (GObject * _object)
{
  GstDvbSrc *object;

  GST_DEBUG_OBJECT (_object, "gst_dvbsrc_finalize");

  g_return_if_fail (GST_IS_DVBSRC (_object));
  object = GST_DVBSRC (_object);

  /* freeing the mutex segfaults somehow */
  g_mutex_clear (&object->tune_mutex);

  if (G_OBJECT_CLASS (parent_class)->finalize)
    G_OBJECT_CLASS (parent_class)->finalize (_object);
}


/*
 ******************************
 *                            *
 *      Plugin Realisation    *
 *                            *
 ******************************
 */



/* entry point to initialize the plug-in
 * initialize the plug-in itself
 * register the element factories and pad templates
 * register the features
 */
gboolean
gst_dvbsrc_plugin_init (GstPlugin * plugin)
{
  GST_DEBUG_CATEGORY_INIT (gstdvbsrc_debug, "dvbsrc", 0, "DVB Source Element");

#ifdef ENABLE_NLS
  GST_DEBUG ("binding text domain %s to locale dir %s", GETTEXT_PACKAGE,
      LOCALEDIR);
  bindtextdomain (GETTEXT_PACKAGE, LOCALEDIR);
  bind_textdomain_codeset (GETTEXT_PACKAGE, "UTF-8");
#endif /* ENABLE_NLS */

  return gst_element_register (plugin, "dvbsrc", GST_RANK_NONE,
      GST_TYPE_DVBSRC);
}

static GstBuffer *
gst_dvbsrc_read_device (GstDvbSrc * object, int size)
{
  gint count = 0;
  gint ret_val = 0;
  GstBuffer *buf = gst_buffer_new_and_alloc (size);
  GstClockTime timeout = object->timeout * GST_USECOND;
  GstMapInfo map;

  g_return_val_if_fail (GST_IS_BUFFER (buf), NULL);

  if (object->fd_dvr < 0)
    return NULL;

  gst_buffer_map (buf, &map, GST_MAP_WRITE);
  while (count < size) {
    ret_val = gst_poll_wait (object->poll, timeout);
    GST_LOG_OBJECT (object, "select returned %d", ret_val);
    if (G_UNLIKELY (ret_val < 0)) {
      if (errno == EBUSY)
        goto stopped;
      else
        goto select_error;
    } else if (G_UNLIKELY (ret_val == 0)) {
      /* timeout, post element message */
      gst_element_post_message (GST_ELEMENT_CAST (object),
          gst_message_new_element (GST_OBJECT (object),
              gst_structure_new_empty ("dvb-read-failure")));
    } else {
      int nread = read (object->fd_dvr, map.data + count, size - count);

      if (G_UNLIKELY (nread < 0)) {
        GST_WARNING_OBJECT
            (object,
            "Unable to read from device: /dev/dvb/adapter%d/dvr%d (%d)",
            object->adapter_number, object->frontend_number, errno);
        gst_element_post_message (GST_ELEMENT_CAST (object),
            gst_message_new_element (GST_OBJECT (object),
                gst_structure_new_empty ("dvb-read-failure")));
      } else
        count = count + nread;
    }
  }
<<<<<<< HEAD
  gst_buffer_unmap (buf, &map);
  gst_buffer_resize (buf, 0, count);
  GST_BUFFER_TIMESTAMP (buf) = GST_CLOCK_TIME_NONE;
=======

  GST_BUFFER_SIZE (buf) = count;
>>>>>>> d84d9894
  return buf;

stopped:
  GST_DEBUG_OBJECT (object, "stop called");
  gst_buffer_unmap (buf, &map);
  gst_buffer_unref (buf);
  return NULL;

select_error:
  GST_ELEMENT_ERROR (object, RESOURCE, READ, (NULL),
      ("select error %d: %s (%d)", ret_val, g_strerror (errno), errno));
  gst_buffer_unmap (buf, &map);
  gst_buffer_unref (buf);
  return NULL;
}

static GstFlowReturn
gst_dvbsrc_create (GstPushSrc * element, GstBuffer ** buf)
{
  gint buffer_size;
  GstFlowReturn retval = GST_FLOW_ERROR;
  GstDvbSrc *object;

  object = GST_DVBSRC (element);
  GST_LOG ("fd_dvr: %d", object->fd_dvr);

  //g_object_get(G_OBJECT(object), "blocksize", &buffer_size, NULL);
  buffer_size = DEFAULT_BUFFER_SIZE;

  /* device can not be tuned during read */
  g_mutex_lock (&object->tune_mutex);


  if (object->fd_dvr > -1) {
    /* --- Read TS from DVR device --- */
    GST_DEBUG_OBJECT (object, "Reading from DVR device");
    *buf = gst_dvbsrc_read_device (object, buffer_size);
    if (*buf != NULL) {
      retval = GST_FLOW_OK;
    }

    if (object->stats_interval != 0 &&
        ++object->stats_counter == object->stats_interval) {
      gst_dvbsrc_output_frontend_stats (object);
      object->stats_counter = 0;
    }
  }

  g_mutex_unlock (&object->tune_mutex);
  return retval;

}

static GstStateChangeReturn
gst_dvbsrc_change_state (GstElement * element, GstStateChange transition)
{
  GstDvbSrc *src;
  GstStateChangeReturn ret;

  src = GST_DVBSRC (element);
  ret = GST_ELEMENT_CLASS (parent_class)->change_state (element, transition);

  switch (transition) {
    case GST_STATE_CHANGE_NULL_TO_READY:
      /* open frontend then close it again, just so caps sent */
      gst_dvbsrc_open_frontend (src);
      if (src->fd_frontend) {
        close (src->fd_frontend);
      }
      break;
    default:
      break;
  }

  return ret;
}


static gboolean
gst_dvbsrc_start (GstBaseSrc * bsrc)
{
  GstDvbSrc *src = GST_DVBSRC (bsrc);

  gst_dvbsrc_open_frontend (src);
  if (!gst_dvbsrc_tune (src)) {
    GST_ERROR_OBJECT (src, "Not able to lock on to the dvb channel");
    close (src->fd_frontend);
    return FALSE;
  }
  if (!gst_dvbsrc_frontend_status (src)) {
    /* unset filters also */
    gst_dvbsrc_unset_pes_filters (src);
    close (src->fd_frontend);
    return FALSE;
  }
  if (!gst_dvbsrc_open_dvr (src)) {
    GST_ERROR_OBJECT (src, "Not able to open dvr_device");
    /* unset filters also */
    gst_dvbsrc_unset_pes_filters (src);
    close (src->fd_frontend);
    return FALSE;
  }
  if (!(src->poll = gst_poll_new (TRUE))) {
    GST_ELEMENT_ERROR (src, RESOURCE, OPEN_READ_WRITE, (NULL),
        ("could not create an fdset: %s (%d)", g_strerror (errno), errno));
    /* unset filters also */
    gst_dvbsrc_unset_pes_filters (src);
    close (src->fd_frontend);
    return FALSE;
  } else {
    gst_poll_fd_init (&src->poll_fd_dvr);
    src->poll_fd_dvr.fd = src->fd_dvr;
    gst_poll_add_fd (src->poll, &src->poll_fd_dvr);
    gst_poll_fd_ctl_read (src->poll, &src->poll_fd_dvr, TRUE);
  }

  return TRUE;
}

static gboolean
gst_dvbsrc_stop (GstBaseSrc * bsrc)
{
  GstDvbSrc *src = GST_DVBSRC (bsrc);

  gst_dvbsrc_close_devices (src);
  if (src->poll) {
    gst_poll_free (src->poll);
    src->poll = NULL;
  }

  return TRUE;
}

static gboolean
gst_dvbsrc_unlock (GstBaseSrc * bsrc)
{
  GstDvbSrc *src = GST_DVBSRC (bsrc);

  gst_poll_set_flushing (src->poll, TRUE);
  return TRUE;
}

static gboolean
gst_dvbsrc_unlock_stop (GstBaseSrc * bsrc)
{
  GstDvbSrc *src = GST_DVBSRC (bsrc);

  gst_poll_set_flushing (src->poll, FALSE);
  return TRUE;
}

static gboolean
gst_dvbsrc_is_seekable (GstBaseSrc * bsrc)
{
  return FALSE;
}

static gboolean
gst_dvbsrc_get_size (GstBaseSrc * src, guint64 * size)
{
  return FALSE;
}

static void
gst_dvbsrc_output_frontend_stats (GstDvbSrc * src)
{
  fe_status_t status;
  uint16_t snr, _signal;
  uint32_t ber, uncorrected_blocks;
  GstMessage *message;
  GstStructure *structure;
  int fe_fd = src->fd_frontend;

  ioctl (fe_fd, FE_READ_STATUS, &status);
  ioctl (fe_fd, FE_READ_SIGNAL_STRENGTH, &_signal);
  ioctl (fe_fd, FE_READ_SNR, &snr);
  ioctl (fe_fd, FE_READ_BER, &ber);
  ioctl (fe_fd, FE_READ_UNCORRECTED_BLOCKS, &uncorrected_blocks);

  structure = gst_structure_new ("dvb-frontend-stats", "status", G_TYPE_INT,
      status, "signal", G_TYPE_INT, _signal, "snr", G_TYPE_INT, snr,
      "ber", G_TYPE_INT, ber, "unc", G_TYPE_INT, uncorrected_blocks,
      "lock", G_TYPE_BOOLEAN, status & FE_HAS_LOCK, NULL);
  message = gst_message_new_element (GST_OBJECT (src), structure);
  gst_element_post_message (GST_ELEMENT (src), message);
}

static gboolean
gst_dvbsrc_frontend_status (GstDvbSrc * object)
{
  fe_status_t status = 0;
  gint i;

  GST_INFO_OBJECT (object, "gst_dvbsrc_frontend_status\n");

  if (object->fd_frontend < 0) {
    GST_ERROR_OBJECT (object,
        "Trying to get frontend status from not opened device!");
    return FALSE;
  } else
    GST_INFO_OBJECT (object, "fd-frontend: %d", object->fd_frontend);

  for (i = 0; i < 15; i++) {
    usleep (1000000);
    GST_INFO_OBJECT (object, ".");
    if (ioctl (object->fd_frontend, FE_READ_STATUS, &status) == -1) {
      GST_ERROR_OBJECT (object, "Failed reading frontend status.");
      return FALSE;
    }
    gst_dvbsrc_output_frontend_stats (object);
    if (status & FE_HAS_LOCK) {
      break;
    }
  }

  if (!(status & FE_HAS_LOCK)) {
    GST_INFO_OBJECT (object,
        "Not able to lock to the signal on the given frequency.\n");
    return FALSE;
  } else
    return TRUE;
}

struct diseqc_cmd
{
  struct dvb_diseqc_master_cmd cmd;
  uint32_t wait;
};

static void
diseqc_send_msg (int fd, fe_sec_voltage_t v, struct diseqc_cmd *cmd,
    fe_sec_tone_mode_t t, fe_sec_mini_cmd_t b)
{
  if (ioctl (fd, FE_SET_TONE, SEC_TONE_OFF) == -1) {
    GST_ERROR ("Setting tone to off failed");
    return;
  }

  if (ioctl (fd, FE_SET_VOLTAGE, v) == -1) {
    GST_ERROR ("Setting voltage failed");
    return;
  }

  usleep (15 * 1000);
  GST_LOG ("diseqc: 0x%x 0x%x 0x%x 0x%x 0x%x 0x%x\n", cmd->cmd.msg[0],
      cmd->cmd.msg[1], cmd->cmd.msg[2], cmd->cmd.msg[3], cmd->cmd.msg[4],
      cmd->cmd.msg[5]);
  if (ioctl (fd, FE_DISEQC_SEND_MASTER_CMD, &cmd->cmd) == -1) {
    GST_ERROR ("Sending diseqc command failed");
    return;
  }

  usleep (cmd->wait * 1000);
  usleep (15 * 1000);

  if (ioctl (fd, FE_DISEQC_SEND_BURST, b) == -1) {
    GST_ERROR ("Sending burst failed");
    return;
  }

  usleep (15 * 1000);

  if (ioctl (fd, FE_SET_TONE, t) == -1) {
    GST_ERROR ("Setting tone failed");
    return;
  }
}


/* digital satellite equipment control,
 * specification is available from http://www.eutelsat.com/
 */
static void
diseqc (int secfd, int sat_no, int voltage, int tone)
{
  struct diseqc_cmd cmd = { {{0xe0, 0x10, 0x38, 0xf0, 0x00, 0x00}, 4}, 0 };

  /* param: high nibble: reset bits, low nibble set bits,
   * bits are: option, position, polarizaion, band
   */
  cmd.cmd.msg[3] =
      0xf0 | (((sat_no * 4) & 0x0f) | (tone == SEC_TONE_ON ? 1 : 0) |
      (voltage == SEC_VOLTAGE_13 ? 0 : 2));
  /* send twice because some diseqc switches do not respond correctly the
   * first time */
  diseqc_send_msg (secfd, voltage, &cmd, tone,
      sat_no % 2 ? SEC_MINI_B : SEC_MINI_A);
  diseqc_send_msg (secfd, voltage, &cmd, tone,
      sat_no % 2 ? SEC_MINI_B : SEC_MINI_A);

}


static gboolean
gst_dvbsrc_tune (GstDvbSrc * object)
{
#if DVB_API_VERSION == 3 && DVB_API_VERSION_MINOR == 3
  struct dvbfe_params feparams;
#else
  struct dvb_frontend_parameters feparams;
#endif
  fe_sec_voltage_t voltage;
  fe_status_t status;
  int i;
  int j;
  unsigned int freq = object->freq;
  unsigned int sym_rate = object->sym_rate * 1000;

  /* found in mail archive on linuxtv.org
   * What works well for us is:
   * - first establish a TS feed (i.e. tune the frontend and check for success)
   * - then set filters (PES/sections)
   * - then tell the MPEG decoder to start
   * - before tuning: first stop the MPEG decoder, then stop all filters  
   */
  GST_INFO_OBJECT (object, "gst_dvbsrc_tune");

  if (object->fd_frontend < 0) {
    /* frontend not opened yet, tune later */
    GST_INFO_OBJECT (object, "Frontend not open: tuning later");
    return FALSE;
  }

  gst_dvbsrc_unset_pes_filters (object);
  for (j = 0; j < 5; j++) {
    switch (object->adapter_type) {
      case FE_QPSK:
        object->tone = SEC_TONE_OFF;
        if (freq > 2200000) {
          // this must be an absolute frequency
          if (freq < SLOF) {
            feparams.frequency = (freq - LOF1);
          } else {
            feparams.frequency = (freq - LOF2);
            object->tone = SEC_TONE_ON;
          }
        } else {
          // this is an L-Band frequency
          feparams.frequency = freq;
        }
        feparams.inversion = INVERSION_AUTO;
        GST_DEBUG_OBJECT (object, "api version %d.%d", DVB_API_VERSION,
            DVB_API_VERSION_MINOR);
#if DVB_API_VERSION == 3 && DVB_API_VERSION_MINOR == 3
        GST_DEBUG_OBJECT (object, "using multiproto driver");
        feparams.delsys.dvbs.symbol_rate = sym_rate;
        feparams.delsys.dvbs.fec = object->code_rate_hp;
#else
        feparams.u.qpsk.symbol_rate = sym_rate;
        feparams.u.qpsk.fec_inner = object->code_rate_hp;
#endif
        GST_INFO_OBJECT (object,
            "tuning DVB-S to L-Band:%u, Pol:%d, srate=%u, 22kHz=%s",
            feparams.frequency, object->pol, sym_rate,
            object->tone == SEC_TONE_ON ? "on" : "off");

        if (object->pol == DVB_POL_H)
          voltage = SEC_VOLTAGE_18;
        else
          voltage = SEC_VOLTAGE_13;

        if (object->diseqc_src == -1 || object->send_diseqc == FALSE) {
          if (ioctl (object->fd_frontend, FE_SET_VOLTAGE, voltage) < 0) {
            g_warning ("Unable to set voltage on dvb frontend device");
          }

          if (ioctl (object->fd_frontend, FE_SET_TONE, object->tone) < 0) {
            g_warning ("Error setting tone: %s", strerror (errno));
          }
        } else {
          GST_DEBUG_OBJECT (object, "Sending DISEqC");
          diseqc (object->fd_frontend, object->diseqc_src, voltage,
              object->tone);
          /* Once diseqc source is set, do not set it again until
           * app decides to change it */
          //object->send_diseqc = FALSE;
        }

        break;
      case FE_OFDM:

        feparams.frequency = freq;
#if DVB_API_VERSION == 3 && DVB_API_VERSION_MINOR == 3
        feparams.delsys.dvbs.fec = object->code_rate_hp;
        feparams.delsys.dvbs.modulation = object->modulation;
        feparams.delsys.dvbs.symbol_rate = sym_rate;
#else
        feparams.u.ofdm.bandwidth = object->bandwidth;
        feparams.u.ofdm.code_rate_HP = object->code_rate_hp;
        feparams.u.ofdm.code_rate_LP = object->code_rate_lp;
        feparams.u.ofdm.constellation = object->modulation;
        feparams.u.ofdm.transmission_mode = object->transmission_mode;
        feparams.u.ofdm.guard_interval = object->guard_interval;
        feparams.u.ofdm.hierarchy_information = object->hierarchy_information;
#endif
        feparams.inversion = object->inversion;

        GST_INFO_OBJECT (object, "tuning DVB-T to %d Hz\n", freq);
        break;
      case FE_QAM:
        GST_INFO_OBJECT (object, "Tuning DVB-C to %d, srate=%d", freq,
            sym_rate);
        feparams.frequency = freq;
        feparams.inversion = object->inversion;
#if DVB_API_VERSION == 3 && DVB_API_VERSION_MINOR == 3
        feparams.delsys.dvbs.fec = object->code_rate_hp;
        feparams.delsys.dvbs.modulation = object->modulation;
        feparams.delsys.dvbs.symbol_rate = sym_rate;
#else
        feparams.u.qam.fec_inner = object->code_rate_hp;
        feparams.u.qam.modulation = object->modulation;
        feparams.u.qam.symbol_rate = sym_rate;
#endif
        break;
      case FE_ATSC:
        GST_INFO_OBJECT (object, "Tuning ATSC to %d", freq);
        feparams.frequency = freq;
#if DVB_API_VERSION == 3 && DVB_API_VERSION_MINOR == 3
        feparams.delsys.atsc.modulation = object->modulation;
#else
        feparams.u.vsb.modulation = object->modulation;
#endif
        break;
      default:
        g_error ("Unknown frontend type: %d", object->adapter_type);

    }
    usleep (100000);
    /* now tune the frontend */
#if DVB_API_VERSION == 3 && DVB_API_VERSION_MINOR == 3
    if (ioctl (object->fd_frontend, DVBFE_SET_PARAMS, &feparams) < 0) {
#else
    if (ioctl (object->fd_frontend, FE_SET_FRONTEND, &feparams) < 0) {
#endif
      g_warning ("Error tuning channel: %s", strerror (errno));
    }
    for (i = 0; i < 50; i++) {
      usleep (100000);
      if (ioctl (object->fd_frontend, FE_READ_STATUS, &status) == -1) {
        perror ("FE_READ_STATUS");
        break;
      }
      GST_LOG_OBJECT (object, "status == 0x%02x", status);
      if (status & FE_HAS_LOCK)
        break;
    }
    if (status & FE_HAS_LOCK)
      break;
  }
  if (!(status & FE_HAS_LOCK))
    return FALSE;
  /* set pid filters */
  gst_dvbsrc_set_pes_filters (object);

  return TRUE;
}


static void
gst_dvbsrc_unset_pes_filters (GstDvbSrc * object)
{
  int i = 0;

  GST_INFO_OBJECT (object, "clearing PES filter");

  for (i = 0; i < MAX_FILTERS; i++) {
    if (object->fd_filters[i] == -1)
      continue;
    close (object->fd_filters[i]);
    object->fd_filters[i] = -1;
  }
}

static void
gst_dvbsrc_set_pes_filters (GstDvbSrc * object)
{
  int *fd;
  int pid, i;
  struct dmx_pes_filter_params pes_filter;
  gchar *demux_dev = g_strdup_printf ("/dev/dvb/adapter%d/demux%d",
      object->adapter_number, object->frontend_number);

  GST_INFO_OBJECT (object, "Setting PES filter");

  for (i = 0; i < MAX_FILTERS; i++) {
    if (object->pids[i] == G_MAXUINT16)
      break;

    fd = &object->fd_filters[i];
    pid = object->pids[i];

    close (*fd);
    if ((*fd = open (demux_dev, O_RDWR)) < 0) {
      g_error ("Error opening demuxer: %s (%s)", strerror (errno), demux_dev);
      g_free (demux_dev);
    }
    g_return_if_fail (*fd != -1);

    pes_filter.pid = pid;
    pes_filter.input = DMX_IN_FRONTEND;
    pes_filter.output = DMX_OUT_TS_TAP;
    pes_filter.pes_type = DMX_PES_OTHER;
    pes_filter.flags = DMX_IMMEDIATE_START;

    GST_INFO_OBJECT (object, "Setting pes-filter, pid = %d, type = %d",
        pes_filter.pid, pes_filter.pes_type);

    if (ioctl (*fd, DMX_SET_PES_FILTER, &pes_filter) < 0)
      GST_WARNING_OBJECT (object, "Error setting PES filter on %s: %s",
          demux_dev, strerror (errno));
  }

  g_free (demux_dev);
}<|MERGE_RESOLUTION|>--- conflicted
+++ resolved
@@ -940,14 +940,9 @@
         count = count + nread;
     }
   }
-<<<<<<< HEAD
   gst_buffer_unmap (buf, &map);
   gst_buffer_resize (buf, 0, count);
-  GST_BUFFER_TIMESTAMP (buf) = GST_CLOCK_TIME_NONE;
-=======
-
-  GST_BUFFER_SIZE (buf) = count;
->>>>>>> d84d9894
+
   return buf;
 
 stopped:
