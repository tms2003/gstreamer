/* GStreamer
 * Copyright (C) <2005> Luca Ognibene <luogni@tin.it>
 *
 * This library is free software; you can redistribute it and/or
 * modify it under the terms of the GNU Library General Public
 * License as published by the Free Software Foundation; either
 * version 2 of the License, or (at your option) any later version.
 *
 * This library is distributed in the hope that it will be useful,
 * but WITHOUT ANY WARRANTY; without even the implied warranty of
 * MERCHANTABILITY or FITNESS FOR A PARTICULAR PURPOSE.  See the GNU
 * Library General Public License for more details.
 *
 * You should have received a copy of the GNU Library General Public
 * License along with this library; if not, write to the
 * Free Software Foundation, Inc., 59 Temple Place - Suite 330,
 * Boston, MA 02111-1307, USA.
 */

#ifdef HAVE_CONFIG_H
#include "config.h"
#endif

#include "ximageutil.h"

const GstMetaInfo *
gst_meta_ximage_get_info (void)
{
  static const GstMetaInfo *meta_ximage_info = NULL;

  if (meta_ximage_info == NULL) {
    meta_ximage_info =
        gst_meta_register ("GstMetaXImageSrc", "GstMetaXImageSrc",
        sizeof (GstMetaXImage), (GstMetaInitFunction) NULL,
        (GstMetaFreeFunction) NULL, (GstMetaTransformFunction) NULL,
        (GstMetaSerializeFunction) NULL, (GstMetaDeserializeFunction) NULL);
  }
  return meta_ximage_info;
}

#ifdef HAVE_XSHM
static gboolean error_caught = FALSE;

static int
ximageutil_handle_xerror (Display * display, XErrorEvent * xevent)
{
  char error_msg[1024];

  XGetErrorText (display, xevent->error_code, error_msg, 1024);
  GST_DEBUG ("ximageutil failed to use XShm calls. error: %s", error_msg);
  error_caught = TRUE;
  return 0;
}

/* This function checks that it is actually really possible to create an image
   using XShm */
gboolean
ximageutil_check_xshm_calls (GstXContext * xcontext)
{
  XImage *ximage;
  XShmSegmentInfo SHMInfo;
  size_t size;
  int (*handler) (Display *, XErrorEvent *);
  gboolean result = FALSE;
  gboolean did_attach = FALSE;

  g_return_val_if_fail (xcontext != NULL, FALSE);

  /* Sync to ensure any older errors are already processed */
  XSync (xcontext->disp, FALSE);

  /* Set defaults so we don't free these later unnecessarily */
  SHMInfo.shmaddr = ((void *) -1);
  SHMInfo.shmid = -1;

  /* Setting an error handler to catch failure */
  error_caught = FALSE;
  handler = XSetErrorHandler (ximageutil_handle_xerror);

  /* Trying to create a 1x1 ximage */
  GST_DEBUG ("XShmCreateImage of 1x1");

  ximage = XShmCreateImage (xcontext->disp, xcontext->visual,
      xcontext->depth, ZPixmap, NULL, &SHMInfo, 1, 1);

  /* Might cause an error, sync to ensure it is noticed */
  XSync (xcontext->disp, FALSE);
  if (!ximage || error_caught) {
    GST_WARNING ("could not XShmCreateImage a 1x1 image");
    goto beach;
  }
  size = ximage->height * ximage->bytes_per_line;

  SHMInfo.shmid = shmget (IPC_PRIVATE, size, IPC_CREAT | 0777);
  if (SHMInfo.shmid == -1) {
    GST_WARNING ("could not get shared memory of %" G_GSIZE_FORMAT " bytes",
        size);
    goto beach;
  }

  SHMInfo.shmaddr = shmat (SHMInfo.shmid, 0, 0);
  if (SHMInfo.shmaddr == ((void *) -1)) {
    GST_WARNING ("Failed to shmat: %s", g_strerror (errno));
    goto beach;
  }

  /* Delete the SHM segment. It will actually go away automatically
   * when we detach now */
  shmctl (SHMInfo.shmid, IPC_RMID, 0);

  ximage->data = SHMInfo.shmaddr;
  SHMInfo.readOnly = FALSE;

  if (XShmAttach (xcontext->disp, &SHMInfo) == 0) {
    GST_WARNING ("Failed to XShmAttach");
    goto beach;
  }

  /* Sync to ensure we see any errors we caused */
  XSync (xcontext->disp, FALSE);

  if (!error_caught) {
    did_attach = TRUE;
    /* store whether we succeeded in result */
    result = TRUE;
  }
beach:
  /* Sync to ensure we swallow any errors we caused and reset error_caught */
  XSync (xcontext->disp, FALSE);
  error_caught = FALSE;
  XSetErrorHandler (handler);

  if (did_attach) {
    XShmDetach (xcontext->disp, &SHMInfo);
    XSync (xcontext->disp, FALSE);
  }
  if (SHMInfo.shmaddr != ((void *) -1))
    shmdt (SHMInfo.shmaddr);
  if (ximage)
    XDestroyImage (ximage);
  return result;
}
#endif /* HAVE_XSHM */

/* This function gets the X Display and global info about it. Everything is
   stored in our object and will be cleaned when the object is disposed. Note
   here that caps for supported format are generated without any window or
   image creation */
GstXContext *
ximageutil_xcontext_get (GstElement * parent, const gchar * display_name)
{
  GstXContext *xcontext = NULL;
  XPixmapFormatValues *px_formats = NULL;
  gint nb_formats = 0, i;

  xcontext = g_new0 (GstXContext, 1);

  xcontext->disp = XOpenDisplay (display_name);
  GST_DEBUG_OBJECT (parent, "opened display %p", xcontext->disp);
  if (!xcontext->disp) {
    g_free (xcontext);
    return NULL;
  }
  xcontext->screen = DefaultScreenOfDisplay (xcontext->disp);
  xcontext->screen_num = DefaultScreen (xcontext->disp);
  xcontext->visual = DefaultVisual (xcontext->disp, xcontext->screen_num);
  xcontext->root = DefaultRootWindow (xcontext->disp);
  xcontext->white = XWhitePixel (xcontext->disp, xcontext->screen_num);
  xcontext->black = XBlackPixel (xcontext->disp, xcontext->screen_num);
  xcontext->depth = DefaultDepthOfScreen (xcontext->screen);

  xcontext->width = DisplayWidth (xcontext->disp, xcontext->screen_num);
  xcontext->height = DisplayHeight (xcontext->disp, xcontext->screen_num);

  xcontext->widthmm = DisplayWidthMM (xcontext->disp, xcontext->screen_num);
  xcontext->heightmm = DisplayHeightMM (xcontext->disp, xcontext->screen_num);

  xcontext->caps = NULL;

  GST_DEBUG_OBJECT (parent, "X reports %dx%d pixels and %d mm x %d mm",
      xcontext->width, xcontext->height, xcontext->widthmm, xcontext->heightmm);
  ximageutil_calculate_pixel_aspect_ratio (xcontext);

  /* We get supported pixmap formats at supported depth */
  px_formats = XListPixmapFormats (xcontext->disp, &nb_formats);

  if (!px_formats) {
    XCloseDisplay (xcontext->disp);
    g_free (xcontext);
    return NULL;
  }

  /* We get bpp value corresponding to our running depth */
  for (i = 0; i < nb_formats; i++) {
    if (px_formats[i].depth == xcontext->depth)
      xcontext->bpp = px_formats[i].bits_per_pixel;
  }

  XFree (px_formats);

  xcontext->endianness =
      (ImageByteOrder (xcontext->disp) ==
      LSBFirst) ? G_LITTLE_ENDIAN : G_BIG_ENDIAN;

#ifdef HAVE_XSHM
  /* Search for XShm extension support */
  if (XShmQueryExtension (xcontext->disp) &&
      ximageutil_check_xshm_calls (xcontext)) {
    xcontext->use_xshm = TRUE;
    GST_DEBUG ("ximageutil is using XShm extension");
  } else {
    xcontext->use_xshm = FALSE;
    GST_DEBUG ("ximageutil is not using XShm extension");
  }
#endif /* HAVE_XSHM */

  /* our caps system handles 24/32bpp RGB as big-endian. */
  if ((xcontext->bpp == 24 || xcontext->bpp == 32) &&
      xcontext->endianness == G_LITTLE_ENDIAN) {
    xcontext->endianness = G_BIG_ENDIAN;
    xcontext->r_mask_output = GUINT32_TO_BE (xcontext->visual->red_mask);
    xcontext->g_mask_output = GUINT32_TO_BE (xcontext->visual->green_mask);
    xcontext->b_mask_output = GUINT32_TO_BE (xcontext->visual->blue_mask);
    if (xcontext->bpp == 24) {
      xcontext->r_mask_output >>= 8;
      xcontext->g_mask_output >>= 8;
      xcontext->b_mask_output >>= 8;
    }
  } else {
    xcontext->r_mask_output = xcontext->visual->red_mask;
    xcontext->g_mask_output = xcontext->visual->green_mask;
    xcontext->b_mask_output = xcontext->visual->blue_mask;
  }

  return xcontext;
}

/* This function cleans the X context. Closing the Display and unrefing the
   caps for supported formats. */
void
ximageutil_xcontext_clear (GstXContext * xcontext)
{
  g_return_if_fail (xcontext != NULL);

  if (xcontext->caps != NULL)
    gst_caps_unref (xcontext->caps);

  if (xcontext->par) {
    g_value_unset (xcontext->par);
    g_free (xcontext->par);
  }

  XCloseDisplay (xcontext->disp);

  g_free (xcontext);
}

/* This function calculates the pixel aspect ratio based on the properties
 * in the xcontext structure and stores it there. */
void
ximageutil_calculate_pixel_aspect_ratio (GstXContext * xcontext)
{
  gint par[][2] = {
    {1, 1},                     /* regular screen */
    {16, 15},                   /* PAL TV */
    {11, 10},                   /* 525 line Rec.601 video */
    {54, 59}                    /* 625 line Rec.601 video */
  };
  gint i;
  gint index;
  gdouble ratio;
  gdouble delta;

#define DELTA(idx) (ABS (ratio - ((gdouble) par[idx][0] / par[idx][1])))

  /* first calculate the "real" ratio based on the X values;
   * which is the "physical" w/h divided by the w/h in pixels of the display */
  ratio = (gdouble) (xcontext->widthmm * xcontext->height)
      / (xcontext->heightmm * xcontext->width);

  /* DirectFB's X in 720x576 reports the physical dimensions wrong, so
   * override here */
  if (xcontext->width == 720 && xcontext->height == 576) {
    ratio = 4.0 * 576 / (3.0 * 720);
  }
  GST_DEBUG ("calculated pixel aspect ratio: %f", ratio);

  /* now find the one from par[][2] with the lowest delta to the real one */
  delta = DELTA (0);
  index = 0;

  for (i = 1; i < sizeof (par) / (sizeof (gint) * 2); ++i) {
    gdouble this_delta = DELTA (i);

    if (this_delta < delta) {
      index = i;
      delta = this_delta;
    }
  }

  GST_DEBUG ("Decided on index %d (%d/%d)", index,
      par[index][0], par[index][1]);

  if (xcontext->par)
    g_free (xcontext->par);
  xcontext->par = g_new0 (GValue, 1);
  g_value_init (xcontext->par, GST_TYPE_FRACTION);
  gst_value_set_fraction (xcontext->par, par[index][0], par[index][1]);
  GST_DEBUG ("set xcontext PAR to %d/%d\n",
      gst_value_get_fraction_numerator (xcontext->par),
      gst_value_get_fraction_denominator (xcontext->par));
}

static void
gst_ximagesrc_buffer_dispose (GstBuffer * ximage)
{
  GstElement *parent;
  GstMetaXImage *meta;

  g_return_if_fail (ximage != NULL);

  meta = GST_META_XIMAGE_GET (ximage);

  parent = meta->parent;
  if (parent == NULL) {
    g_warning ("XImageSrcBuffer->ximagesrc == NULL");
    goto beach;
  }

  if (meta->return_func)
    meta->return_func (parent, ximage);

beach:
  return;
}

void
gst_ximage_buffer_free (GstBuffer * ximage)
{
  GstMetaXImage *meta;

  meta = GST_META_XIMAGE_GET (ximage);

  /* make sure it is not recycled */
  meta->width = -1;
  meta->height = -1;
  gst_buffer_unref (ximage);
}

/* This function handles GstXImageSrcBuffer creation depending on XShm availability */
GstBuffer *
gst_ximageutil_ximage_new (GstXContext * xcontext,
    GstElement * parent, int width, int height, BufferReturnFunc return_func)
{
  GstBuffer *ximage = NULL;
  GstMetaXImage *meta;
  gboolean succeeded = FALSE;

  ximage = gst_buffer_new ();
  GST_MINI_OBJECT_CAST (ximage)->dispose =
      (GstMiniObjectDisposeFunction) gst_ximagesrc_buffer_dispose;

  meta = GST_META_XIMAGE_ADD (ximage);
  meta->width = width;
  meta->height = height;

#ifdef HAVE_XSHM
  meta->SHMInfo.shmaddr = ((void *) -1);
  meta->SHMInfo.shmid = -1;

  if (xcontext->use_xshm) {
    meta->ximage = XShmCreateImage (xcontext->disp,
        xcontext->visual, xcontext->depth,
<<<<<<< HEAD
        ZPixmap, NULL, &meta->SHMInfo, meta->width, meta->height);
    if (!meta->ximage) {
      goto beach;
=======
        ZPixmap, NULL, &ximage->SHMInfo, ximage->width, ximage->height);
    if (!ximage->ximage) {
      GST_WARNING_OBJECT (parent,
          "could not XShmCreateImage a %dx%d image",
          ximage->width, ximage->height);

      /* Retry without XShm */
      xcontext->use_xshm = FALSE;
      goto no_xshm;
>>>>>>> 252c1afc
    }

    /* we have to use the returned bytes_per_line for our shm size */
    meta->size = meta->ximage->bytes_per_line * meta->ximage->height;
    meta->SHMInfo.shmid = shmget (IPC_PRIVATE, meta->size, IPC_CREAT | 0777);
    if (meta->SHMInfo.shmid == -1)
      goto beach;

    meta->SHMInfo.shmaddr = shmat (meta->SHMInfo.shmid, 0, 0);
    if (meta->SHMInfo.shmaddr == ((void *) -1))
      goto beach;

    /* Delete the SHM segment. It will actually go away automatically
     * when we detach now */
    shmctl (meta->SHMInfo.shmid, IPC_RMID, 0);

    meta->ximage->data = meta->SHMInfo.shmaddr;
    meta->SHMInfo.readOnly = FALSE;

    if (XShmAttach (xcontext->disp, &meta->SHMInfo) == 0)
      goto beach;

    XSync (xcontext->disp, FALSE);
  } else
  no_xshm:
#endif /* HAVE_XSHM */
  {
    meta->ximage = XCreateImage (xcontext->disp,
        xcontext->visual,
        xcontext->depth,
        ZPixmap, 0, NULL, meta->width, meta->height, xcontext->bpp, 0);
    if (!meta->ximage)
      goto beach;

    /* we have to use the returned bytes_per_line for our image size */
    meta->size = meta->ximage->bytes_per_line * meta->ximage->height;
    meta->ximage->data = g_malloc (meta->size);

    XSync (xcontext->disp, FALSE);
  }
  succeeded = TRUE;

  GST_BUFFER_DATA (ximage) = (guchar *) meta->ximage->data;
  GST_BUFFER_SIZE (ximage) = meta->size;

  /* Keep a ref to our src */
  meta->parent = gst_object_ref (parent);
  meta->return_func = return_func;
beach:
  if (!succeeded) {
    gst_ximage_buffer_free (ximage);
    ximage = NULL;
  }

  return ximage;
}

/* This function destroys a GstXImageBuffer handling XShm availability */
void
gst_ximageutil_ximage_destroy (GstXContext * xcontext, GstBuffer * ximage)
{
  GstMetaXImage *meta;

  meta = GST_META_XIMAGE_GET (ximage);

  /* We might have some buffers destroyed after changing state to NULL */
  if (!xcontext)
    goto beach;

  g_return_if_fail (ximage != NULL);

#ifdef HAVE_XSHM
  if (xcontext->use_xshm) {
    if (meta->SHMInfo.shmaddr != ((void *) -1)) {
      XShmDetach (xcontext->disp, &meta->SHMInfo);
      XSync (xcontext->disp, 0);
      shmdt (meta->SHMInfo.shmaddr);
    }
    if (meta->ximage)
      XDestroyImage (meta->ximage);

  } else
#endif /* HAVE_XSHM */
  {
    if (meta->ximage) {
      XDestroyImage (meta->ximage);
    }
  }

  XSync (xcontext->disp, FALSE);
beach:
  if (meta->parent) {
    /* Release the ref to our parent */
    gst_object_unref (meta->parent);
    meta->parent = NULL;
  }

  return;
}<|MERGE_RESOLUTION|>--- conflicted
+++ resolved
@@ -371,21 +371,14 @@
   if (xcontext->use_xshm) {
     meta->ximage = XShmCreateImage (xcontext->disp,
         xcontext->visual, xcontext->depth,
-<<<<<<< HEAD
         ZPixmap, NULL, &meta->SHMInfo, meta->width, meta->height);
     if (!meta->ximage) {
-      goto beach;
-=======
-        ZPixmap, NULL, &ximage->SHMInfo, ximage->width, ximage->height);
-    if (!ximage->ximage) {
       GST_WARNING_OBJECT (parent,
-          "could not XShmCreateImage a %dx%d image",
-          ximage->width, ximage->height);
+          "could not XShmCreateImage a %dx%d image", meta->width, meta->height);
 
       /* Retry without XShm */
       xcontext->use_xshm = FALSE;
       goto no_xshm;
->>>>>>> 252c1afc
     }
 
     /* we have to use the returned bytes_per_line for our shm size */
