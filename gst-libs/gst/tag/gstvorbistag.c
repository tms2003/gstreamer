/* GStreamer
 * Copyright (C) 2003 Benjamin Otte <in7y118@public.uni-hamburg.de>
 *
 * gstvorbistag.c: library for reading / modifying vorbis tags
 *
 * This library is free software; you can redistribute it and/or
 * modify it under the terms of the GNU Library General Public
 * License as published by the Free Software Foundation; either
 * version 2 of the License, or (at your option) any later version.
 *
 * This library is distributed in the hope that it will be useful,
 * but WITHOUT ANY WARRANTY; without even the implied warranty of
 * MERCHANTABILITY or FITNESS FOR A PARTICULAR PURPOSE.  See the GNU
 * Library General Public License for more details.
 *
 * You should have received a copy of the GNU Library General Public
 * License along with this library; if not, write to the
 * Free Software Foundation, Inc., 59 Temple Place - Suite 330,
 * Boston, MA 02111-1307, USA.
 */

/**
 * SECTION:gsttagvorbis
 * @short_description: tag mappings and support functions for plugins
 *                     dealing with vorbiscomments
 * @see_also: #GstTagList
 *
 * <refsect2>
 * <para>
 * Contains various utility functions for plugins to parse or create
 * vorbiscomments and map them to and from #GstTagList<!-- -->s.
 * </para>
 * </refsect2>
 */

#ifdef HAVE_CONFIG_H
#include "config.h"
#endif
#include <gst/gsttagsetter.h>
#include <gst/base/gstbytereader.h>
#include <gst/base/gstbytewriter.h>
#include "gsttageditingprivate.h"
#include <stdlib.h>
#include <string.h>

/*
 * see http://xiph.org/ogg/vorbis/doc/v-comment.html
 */
static const GstTagEntryMatch tag_matches[] = {
  {GST_TAG_TITLE, "TITLE"},
  {GST_TAG_VERSION, "VERSION"},
  {GST_TAG_ALBUM, "ALBUM"},
  {GST_TAG_TRACK_NUMBER, "TRACKNUMBER"},
  {GST_TAG_ALBUM_VOLUME_NUMBER, "DISCNUMBER"},
  {GST_TAG_TRACK_COUNT, "TRACKTOTAL"},
  {GST_TAG_ALBUM_VOLUME_COUNT, "DISCTOTAL"},
  {GST_TAG_ARTIST, "ARTIST"},
  {GST_TAG_PERFORMER, "PERFORMER"},
  {GST_TAG_COMPOSER, "COMPOSER"},
  {GST_TAG_COPYRIGHT, "COPYRIGHT"},
  {GST_TAG_LICENSE, "LICENSE"},
  {GST_TAG_LICENSE_URI, "LICENSE"},
  {GST_TAG_GEO_LOCATION_NAME, "LOCATION"},
  {GST_TAG_ORGANIZATION, "ORGANIZATION"},
  {GST_TAG_DESCRIPTION, "DESCRIPTION"},
  {GST_TAG_GENRE, "GENRE"},
  {GST_TAG_DATE, "DATE"},
  {GST_TAG_CONTACT, "CONTACT"},
  {GST_TAG_ISRC, "ISRC"},
  {GST_TAG_COMMENT, "COMMENT"},
  {GST_TAG_TRACK_GAIN, "REPLAYGAIN_TRACK_GAIN"},
  {GST_TAG_TRACK_PEAK, "REPLAYGAIN_TRACK_PEAK"},
  {GST_TAG_ALBUM_GAIN, "REPLAYGAIN_ALBUM_GAIN"},
  {GST_TAG_ALBUM_PEAK, "REPLAYGAIN_ALBUM_PEAK"},
  {GST_TAG_REFERENCE_LEVEL, "REPLAYGAIN_REFERENCE_LOUDNESS"},
  {GST_TAG_MUSICBRAINZ_TRACKID, "MUSICBRAINZ_TRACKID"},
  {GST_TAG_MUSICBRAINZ_ARTISTID, "MUSICBRAINZ_ARTISTID"},
  {GST_TAG_MUSICBRAINZ_ALBUMID, "MUSICBRAINZ_ALBUMID"},
  {GST_TAG_MUSICBRAINZ_ALBUMARTISTID, "MUSICBRAINZ_ALBUMARTISTID"},
  {GST_TAG_MUSICBRAINZ_TRMID, "MUSICBRAINZ_TRMID"},
  {GST_TAG_ARTIST_SORTNAME, "ARTISTSORT"},
  {GST_TAG_ARTIST_SORTNAME, "ARTISTSORTORDER"},
  {GST_TAG_ARTIST_SORTNAME, "MUSICBRAINZ_SORTNAME"},
  {GST_TAG_ALBUM_SORTNAME, "ALBUMSORT"},
  {GST_TAG_ALBUM_SORTNAME, "ALBUMSORTORDER"},
  {GST_TAG_TITLE_SORTNAME, "TITLESORT"},
  {GST_TAG_TITLE_SORTNAME, "TITLESORTORDER"},
  {GST_TAG_ALBUM_ARTIST, "ALBUMARTIST"},
  {GST_TAG_ALBUM_ARTIST_SORTNAME, "ALBUMARTISTSORT"},
  {GST_TAG_ALBUM_ARTIST_SORTNAME, "ALBUMARTISTSORTORDER"},
  {GST_TAG_LANGUAGE_CODE, "LANGUAGE"},
  {GST_TAG_CDDA_MUSICBRAINZ_DISCID, "MUSICBRAINZ_DISCID"},
  {GST_TAG_CDDA_CDDB_DISCID, "DISCID"},
  /* For the apparent de-facto standard for coverart in vorbis comments, see:
   * http://www.hydrogenaudio.org/forums/lofiversion/index.php/t48386.html */
  {GST_TAG_PREVIEW_IMAGE, "COVERART"},
  /* some evidence that "BPM" is used elsewhere:
   * http://mail.kde.org/pipermail/amarok/2006-May/000090.html
   */
  {GST_TAG_BEATS_PER_MINUTE, "BPM"},
  {NULL, NULL}
};

/**
 * gst_tag_from_vorbis_tag:
 * @vorbis_tag: vorbiscomment tag to convert to GStreamer tag
 *
 * Looks up the GStreamer tag for a vorbiscomment tag.
 *
 * Returns: The corresponding GStreamer tag or NULL if none exists.
 */
G_CONST_RETURN gchar *
gst_tag_from_vorbis_tag (const gchar * vorbis_tag)
{
  int i = 0;
  gchar *real_vorbis_tag;

  g_return_val_if_fail (vorbis_tag != NULL, NULL);

  gst_tag_register_musicbrainz_tags ();

  real_vorbis_tag = g_ascii_strup (vorbis_tag, -1);
  while (tag_matches[i].gstreamer_tag != NULL) {
    if (strcmp (real_vorbis_tag, tag_matches[i].original_tag) == 0) {
      break;
    }
    i++;
  }
  g_free (real_vorbis_tag);
  return tag_matches[i].gstreamer_tag;
}

/**
 * gst_tag_to_vorbis_tag:
 * @gst_tag: GStreamer tag to convert to vorbiscomment tag
 *
 * Looks up the vorbiscomment tag for a GStreamer tag.
 *
 * Returns: The corresponding vorbiscomment tag or NULL if none exists.
 */
G_CONST_RETURN gchar *
gst_tag_to_vorbis_tag (const gchar * gst_tag)
{
  int i = 0;

  g_return_val_if_fail (gst_tag != NULL, NULL);

  gst_tag_register_musicbrainz_tags ();

  while (tag_matches[i].gstreamer_tag != NULL) {
    if (strcmp (gst_tag, tag_matches[i].gstreamer_tag) == 0) {
      return tag_matches[i].original_tag;
    }
    i++;
  }
  return NULL;
}


/**
 * gst_vorbis_tag_add:
 * @list: a #GstTagList
 * @tag: a vorbiscomment tag string (key in key=value), must be valid UTF-8
 * @value: a vorbiscomment value string (value in key=value), must be valid UTF-8
 *
 * Convenience function using gst_tag_from_vorbis_tag(), parsing
 * a vorbis comment string into the right type and adding it to the
 * given taglist @list.
 *
 * Unknown vorbiscomment tags will be added to the tag list in form
 * of a #GST_TAG_EXTENDED_COMMENT (since 0.10.10 at least).
 */
void
gst_vorbis_tag_add (GstTagList * list, const gchar * tag, const gchar * value)
{
  const gchar *gst_tag;
  GType tag_type;

  g_return_if_fail (list != NULL);
  g_return_if_fail (tag != NULL);
  g_return_if_fail (value != NULL);

  g_return_if_fail (g_utf8_validate (tag, -1, NULL));
  g_return_if_fail (g_utf8_validate (value, -1, NULL));
  g_return_if_fail (strchr (tag, '=') == NULL);

  gst_tag = gst_tag_from_vorbis_tag (tag);
  if (gst_tag == NULL) {
    gchar *ext_comment;

    ext_comment = g_strdup_printf ("%s=%s", tag, value);
    gst_tag_list_add (list, GST_TAG_MERGE_APPEND, GST_TAG_EXTENDED_COMMENT,
        ext_comment, NULL);
    g_free (ext_comment);
    return;
  }

  tag_type = gst_tag_get_type (gst_tag);
  switch (tag_type) {
    case G_TYPE_UINT:{
      guint tmp;
      gchar *check;
      gboolean is_track_number_tag;
      gboolean is_disc_number_tag;

      is_track_number_tag = (strcmp (gst_tag, GST_TAG_TRACK_NUMBER) == 0);
      is_disc_number_tag = (strcmp (gst_tag, GST_TAG_ALBUM_VOLUME_NUMBER) == 0);
      tmp = strtoul (value, &check, 10);
      if (*check == '/' && (is_track_number_tag || is_disc_number_tag)) {
        guint count;

        check++;
        count = strtoul (check, &check, 10);
        if (*check != '\0' || count == 0)
          break;
        if (is_track_number_tag) {
          gst_tag_list_add (list, GST_TAG_MERGE_APPEND, GST_TAG_TRACK_COUNT,
              count, NULL);
        } else {
          gst_tag_list_add (list, GST_TAG_MERGE_APPEND,
              GST_TAG_ALBUM_VOLUME_COUNT, count, NULL);
        }
      }
      if (*check == '\0') {
        gst_tag_list_add (list, GST_TAG_MERGE_APPEND, gst_tag, tmp, NULL);
      }
      break;
    }
    case G_TYPE_STRING:{
      gchar *valid = NULL;

      /* specialcase for language code */
      if (strcmp (tag, "LANGUAGE") == 0) {
        const gchar *s = strchr (value, '[');

        /* Accept both ISO-639-1 and ISO-639-2 codes */
        if (s && strchr (s, ']') == s + 4) {
          valid = g_strndup (s + 1, 3);
        } else if (s && strchr (s, ']') == s + 3) {
          valid = g_strndup (s + 1, 2);
        } else if (strlen (value) != 2 && strlen (value) != 3) {
          GST_WARNING ("doesn't contain an ISO-639 language code: %s", value);
        }
      } else if (strcmp (tag, "LICENSE") == 0) {
        /* license tags in vorbis comments must contain an URI representing
         * the license and nothing more, at least according to:
         * http://wiki.xiph.org/index.php/LICENSE_and_COPYRIGHT_tags_on_Vorbis_Comments */
        if (value && gst_uri_is_valid (value))
          gst_tag = GST_TAG_LICENSE_URI;
      }

      if (!valid) {
        valid = g_strdup (value);
      }
      gst_tag_list_add (list, GST_TAG_MERGE_APPEND, gst_tag, valid, NULL);
      g_free (valid);
      break;
    }
    case G_TYPE_DOUBLE:{
      gchar *c;

      c = g_strdup (value);
      g_strdelimit (c, ",", '.');
      gst_tag_list_add (list, GST_TAG_MERGE_APPEND, gst_tag,
          g_strtod (c, NULL), NULL);
      g_free (c);
      break;
    }
    default:{
      if (tag_type == GST_TYPE_DATE) {
        guint y, d = 1, m = 1;
        gchar *check = (gchar *) value;

        y = strtoul (check, &check, 10);
        if (*check == '-') {
          check++;
          m = strtoul (check, &check, 10);
          if (*check == '-') {
            check++;
            d = strtoul (check, &check, 10);
          }
        }

        /* accept dates like 2007-00-00 and 2007-05-00 */
        if (y != 0) {
          if (m == 0 && d == 0)
            m = d = 1;
          else if (m != 0 && d == 0)
            d = 1;
        }

        /* date might be followed by a time */
        if ((*check == '\0' || g_ascii_isspace (*check)) && y != 0 &&
            g_date_valid_dmy (d, m, y)) {
          GDate *date;

          date = g_date_new_dmy (d, m, y);
          gst_tag_list_add (list, GST_TAG_MERGE_APPEND, gst_tag, date, NULL);
          g_date_free (date);
        } else {
          GST_DEBUG ("skipping invalid date '%s' (%u,%u,%u)", value, y, m, d);
        }
      } else {
        GST_WARNING ("Unhandled tag of type '%s' (%d)",
            g_type_name (tag_type), (gint) tag_type);
      }
      break;
    }
  }
}

static void
gst_vorbis_tag_add_coverart (GstTagList * tags, gchar * img_data_base64,
    gint base64_len)
{
  GstBuffer *img;
  gsize img_len;

  if (base64_len < 2)
    goto not_enough_data;

  /* img_data_base64 points to a temporary copy of the base64 encoded data, so
   * it's safe to do inpace decoding here
   */
  g_base64_decode_inplace (img_data_base64, &img_len);
  if (img_len == 0)
    goto decode_failed;

  img =
      gst_tag_image_data_to_image_buffer ((const guint8 *) img_data_base64,
      img_len, GST_TAG_IMAGE_TYPE_NONE);

  if (img == NULL)
    goto convert_failed;

  gst_tag_list_add (tags, GST_TAG_MERGE_APPEND,
      GST_TAG_PREVIEW_IMAGE, img, NULL);

  gst_buffer_unref (img);
  return;

/* ERRORS */
not_enough_data:
  {
    GST_WARNING ("COVERART tag with too little base64-encoded data");
    return;
  }
decode_failed:
  {
    GST_WARNING ("Couldn't decode base64 image data from COVERART tag");
    return;
  }
convert_failed:
  {
    GST_WARNING ("Couldn't extract image or image type from COVERART tag");
    return;
  }
}

/* Standardized way of adding pictures to vorbiscomments:
 * http://wiki.xiph.org/VorbisComment#METADATA_BLOCK_PICTURE
 */
static void
gst_vorbis_tag_add_metadata_block_picture (GstTagList * tags,
    gchar * value, gint value_len)
{
  GstByteReader reader;
  guint32 img_len = 0, img_type = 0;
  guint32 img_mimetype_len = 0, img_description_len = 0;
  gsize decoded_len;
  const guint8 *data;

  /* img_data_base64 points to a temporary copy of the base64 encoded data, so
   * it's safe to do inpace decoding here
   */
  g_base64_decode_inplace (value, &decoded_len);
  if (decoded_len == 0)
    goto decode_failed;

  gst_byte_reader_init (&reader, (guint8 *) value, decoded_len);

  if (!gst_byte_reader_get_uint32_be (&reader, &img_type))
    goto error;

  if (!gst_byte_reader_get_uint32_be (&reader, &img_mimetype_len))
    goto error;
  if (!gst_byte_reader_skip (&reader, img_mimetype_len))
    goto error;

  if (!gst_byte_reader_get_uint32_be (&reader, &img_description_len))
    goto error;
  if (!gst_byte_reader_skip (&reader, img_description_len))
    goto error;

  /* Skip width, height, color depth and number of colors for
   * indexed formats */
  if (!gst_byte_reader_skip (&reader, 4 * 4))
    goto error;

  if (!gst_byte_reader_get_uint32_be (&reader, &img_len))
    goto error;

  if (!gst_byte_reader_get_data (&reader, img_len, &data))
    goto error;

  gst_tag_list_add_id3_image (tags, data, img_len, img_type);

  return;

error:
  GST_WARNING
      ("Couldn't extract image or image type from METADATA_BLOCK_PICTURE tag");
  return;
decode_failed:
  GST_WARNING ("Failed to decode Base64 data from METADATA_BLOCK_PICTURE tag");
  return;
}

/**
 * gst_tag_list_from_vorbiscomment:
 * @data: data to convert
 * @size: size of @data
 * @id_data: identification data at start of stream
 * @id_data_length: length of identification data
 * @vendor_string: pointer to a string that should take the vendor string
 *                 of this vorbis comment or NULL if you don't need it.
 *
 * Creates a new tag list that contains the information parsed out of a
 * vorbiscomment packet.
 *
 * Returns: A new #GstTagList with all tags that could be extracted from the
 *          given vorbiscomment buffer or NULL on error.
 */
GstTagList *
gst_tag_list_from_vorbiscomment (const guint8 * data, gsize size,
    const guint8 * id_data, const guint id_data_length, gchar ** vendor_string)
{
#define ADVANCE(x) G_STMT_START{                                                \
  data += x;                                                                    \
  size -= x;                                                                    \
  if (size < 4) goto error;                                                     \
  cur_size = GST_READ_UINT32_LE (data);                                         \
  data += 4;                                                                    \
  size -= 4;                                                                    \
  if (cur_size > size) goto error;                                              \
  cur = (gchar*)data;                                                                   \
}G_STMT_END
  gchar *cur, *value;
  guint cur_size;
  guint iterations;
  guint value_len;
  GstTagList *list;

  g_return_val_if_fail (data != NULL, NULL);
  g_return_val_if_fail (id_data != NULL || id_data_length == 0, NULL);

  list = gst_tag_list_new ();

  if (size < 11 || size <= id_data_length + 4)
    goto error;

  if (id_data_length > 0 && memcmp (data, id_data, id_data_length) != 0)
    goto error;

  ADVANCE (id_data_length);

  if (vendor_string)
    *vendor_string = g_strndup (cur, cur_size);

  ADVANCE (cur_size);
  iterations = cur_size;
  cur_size = 0;

  while (iterations) {
    ADVANCE (cur_size);
    iterations--;
    cur = g_strndup (cur, cur_size);
    value = strchr (cur, '=');
    if (value == NULL) {
      g_free (cur);
      continue;
    }
    *value = '\0';
    value++;
    value_len = strlen (value);
    if (value_len == 0 || !g_utf8_validate (value, value_len, NULL)) {
      g_free (cur);
      continue;
    }
    /* we'll just ignore COVERARTMIME and typefind the image data */
    if (g_ascii_strcasecmp (cur, "COVERARTMIME") == 0) {
      continue;
    } else if (g_ascii_strcasecmp (cur, "COVERART") == 0) {
      gst_vorbis_tag_add_coverart (list, value, value_len);
    } else if (g_ascii_strcasecmp (cur, "METADATA_BLOCK_PICTURE") == 0) {
      gst_vorbis_tag_add_metadata_block_picture (list, value, value_len);
    } else {
      gst_vorbis_tag_add (list, cur, value);
    }
    g_free (cur);
  }

  return list;

error:
  gst_tag_list_free (list);
  return NULL;
#undef ADVANCE
}

/**
 * gst_tag_list_from_vorbiscomment_buffer:
 * @buffer: buffer to convert
 * @id_data: identification data at start of stream
 * @id_data_length: length of identification data
 * @vendor_string: pointer to a string that should take the vendor string
 *                 of this vorbis comment or NULL if you don't need it.
 *
 * Creates a new tag list that contains the information parsed out of a
 * vorbiscomment packet.
 *
 * Returns: A new #GstTagList with all tags that could be extracted from the
 *          given vorbiscomment buffer or NULL on error.
 */
GstTagList *
gst_tag_list_from_vorbiscomment_buffer (GstBuffer * buffer,
    const guint8 * id_data, const guint id_data_length, gchar ** vendor_string)
{
  GstTagList *res;
  guint8 *data;
  gsize size;

  data = gst_buffer_map (buffer, &size, NULL, GST_MAP_READ);
  res =
      gst_tag_list_from_vorbiscomment (data, size, id_data, id_data_length,
      vendor_string);
  gst_buffer_unmap (buffer, data, size);

  return res;
}

typedef struct
{
  guint count;
  guint data_count;
  GList *entries;
}
MyForEach;

static GList *
gst_tag_to_metadata_block_picture (const gchar * tag,
    const GValue * image_value)
{
  gchar *comment_data, *data_result;
  const gchar *mime_type;
  guint mime_type_len;
  GstStructure *mime_struct;
  GstBuffer *buffer;
  GList *l = NULL;
<<<<<<< HEAD
  guint8 *data;
  gsize size;
=======
  GstByteWriter writer;
  GstTagImageType image_type = GST_TAG_IMAGE_TYPE_NONE;
  gint width = 0, height = 0;
  guint8 *metadata_block;
  guint metadata_block_len;
>>>>>>> cec628a4

  g_return_val_if_fail (image_value != NULL, NULL);

  buffer = gst_value_get_buffer (image_value);
  g_return_val_if_fail (gst_caps_is_fixed (buffer->caps), NULL);
  mime_struct = gst_caps_get_structure (buffer->caps, 0);

  mime_type = gst_structure_get_name (mime_struct);
  if (strcmp (mime_type, "text/uri-list") == 0)
    mime_type = "-->";
  mime_type_len = strlen (mime_type);

  gst_structure_get (mime_struct, "image-type", GST_TYPE_TAG_IMAGE_TYPE,
      &image_type, "width", G_TYPE_INT, &width, "height", G_TYPE_INT, &height,
      NULL);

  metadata_block_len = 32 + mime_type_len + GST_BUFFER_SIZE (buffer);
  gst_byte_writer_init_with_size (&writer, metadata_block_len, TRUE);

<<<<<<< HEAD
  data = gst_buffer_map (buffer, &size, NULL, GST_MAP_READ);
  if (strcmp (mime_type, "text/uri-list") == 0) {
    /* URI reference */
    coverart_data = g_strndup ((gchar *) data, size);
  } else {
    coverart_data = g_base64_encode (data, size);
=======
  if (image_type == GST_TAG_IMAGE_TYPE_NONE
      && strcmp (tag, GST_TAG_PREVIEW_IMAGE) == 0) {
    gst_byte_writer_put_uint32_be_unchecked (&writer, 0x01);
  } else {
    /* Convert to ID3v2 APIC image type */
    if (image_type == GST_TAG_IMAGE_TYPE_NONE)
      image_type = GST_TAG_IMAGE_TYPE_UNDEFINED;
    else
      image_type = image_type + 2;
    gst_byte_writer_put_uint32_be_unchecked (&writer, image_type);
>>>>>>> cec628a4
  }
  gst_buffer_unmap (buffer, data, size);

  gst_byte_writer_put_uint32_be_unchecked (&writer, mime_type_len);
  gst_byte_writer_put_data_unchecked (&writer, (guint8 *) mime_type,
      mime_type_len);
  /* description length */
  gst_byte_writer_put_uint32_be_unchecked (&writer, 0);
  gst_byte_writer_put_uint32_be_unchecked (&writer, width);
  gst_byte_writer_put_uint32_be_unchecked (&writer, height);
  /* color depth */
  gst_byte_writer_put_uint32_be_unchecked (&writer, 0);
  /* for indexed formats the number of colors */
  gst_byte_writer_put_uint32_be_unchecked (&writer, 0);
  gst_byte_writer_put_uint32_be_unchecked (&writer, GST_BUFFER_SIZE (buffer));
  gst_byte_writer_put_data_unchecked (&writer, GST_BUFFER_DATA (buffer),
      GST_BUFFER_SIZE (buffer));
  g_assert (gst_byte_writer_get_pos (&writer) == metadata_block_len);

  metadata_block = gst_byte_writer_reset_and_get_data (&writer);
  comment_data = g_base64_encode (metadata_block, metadata_block_len);
  g_free (metadata_block);
  data_result = g_strdup_printf ("METADATA_BLOCK_PICTURE=%s", comment_data);
  g_free (comment_data);

  l = g_list_append (l, data_result);

  return l;
}

/**
 * gst_tag_to_vorbis_comments:
 * @list: a #GstTagList
 * @tag: a GStreamer tag identifier, such as #GST_TAG_ARTIST
 *
 * Creates a new tag list that contains the information parsed out of a
 * vorbiscomment packet.
 *
 * Returns: A #GList of newly-allowcated key=value strings. Free with
 *          g_list_foreach (list, (GFunc) g_free, NULL) plus g_list_free (list)
 */
GList *
gst_tag_to_vorbis_comments (const GstTagList * list, const gchar * tag)
{
  const gchar *vorbis_tag = NULL;
  GList *l = NULL;
  guint i;

  g_return_val_if_fail (list != NULL, NULL);
  g_return_val_if_fail (tag != NULL, NULL);

  /* Special case: cover art is split into two tags to store data and
   * MIME-type. Even if the tag list contains multiple entries, there is
   * no reasonable way to save more than one.
   * If both, preview image and image, are present we prefer the
   * image tag.
   */
  if ((strcmp (tag, GST_TAG_PREVIEW_IMAGE) == 0 &&
          gst_tag_list_get_tag_size (list, GST_TAG_IMAGE) == 0) ||
      strcmp (tag, GST_TAG_IMAGE) == 0) {
    return gst_tag_to_metadata_block_picture (tag,
        gst_tag_list_get_value_index (list, tag, 0));
  }

  if (strcmp (tag, GST_TAG_EXTENDED_COMMENT) != 0) {
    vorbis_tag = gst_tag_to_vorbis_tag (tag);
    if (!vorbis_tag)
      return NULL;
  }

  /* FIXME: for tags that can map to multiple vorbis comment keys, add all
   * of the possible keys */
  for (i = 0; i < gst_tag_list_get_tag_size (list, tag); i++) {
    GType tag_type = gst_tag_get_type (tag);
    gchar *result = NULL;

    switch (tag_type) {
      case G_TYPE_UINT:{
        guint u;

        if (!gst_tag_list_get_uint_index (list, tag, i, &u))
          g_return_val_if_reached (NULL);
        result = g_strdup_printf ("%s=%u", vorbis_tag, u);
        break;
      }
      case G_TYPE_STRING:{
        const gchar *str = NULL;

        if (!gst_tag_list_peek_string_index (list, tag, i, &str))
          g_return_val_if_reached (NULL);

        /* special case: GST_TAG_EXTENDED_COMMENT */
        if (vorbis_tag == NULL) {
          gchar *key = NULL, *val = NULL;

          if (gst_tag_parse_extended_comment (str, &key, NULL, &val, TRUE)) {
            result = g_strdup_printf ("%s=%s", key, val);
            g_free (key);
            g_free (val);
          } else {
            GST_WARNING ("Not a valid extended comment string: %s", str);
            continue;
          }
        } else {
          result = g_strdup_printf ("%s=%s", vorbis_tag, str);
        }
        break;
      }
      case G_TYPE_DOUBLE:{
        gdouble value;
        gchar buf[G_ASCII_DTOSTR_BUF_SIZE];

        if (!gst_tag_list_get_double_index (list, tag, i, &value))
          g_return_val_if_reached (NULL);
        g_ascii_formatd (buf, G_ASCII_DTOSTR_BUF_SIZE, "%f", value);
        result = g_strconcat (vorbis_tag, "=", buf, NULL);
        break;
      }
      default:{
        if (tag_type == GST_TYPE_DATE) {
          GDate *date;

          if (!gst_tag_list_get_date_index (list, tag, i, &date))
            g_return_val_if_reached (NULL);

          /* vorbis suggests using ISO date formats */
          result =
              g_strdup_printf ("%s=%04d-%02d-%02d", vorbis_tag,
              (gint) g_date_get_year (date), (gint) g_date_get_month (date),
              (gint) g_date_get_day (date));
          g_date_free (date);
        } else {
          GST_DEBUG ("Couldn't write tag %s", tag);
          continue;
        }
        break;
      }
    }
    l = g_list_prepend (l, result);
  }

  return g_list_reverse (l);
}

static void
write_one_tag (const GstTagList * list, const gchar * tag, gpointer user_data)
{
  MyForEach *data = (MyForEach *) user_data;
  GList *comments;
  GList *it;

  comments = gst_tag_to_vorbis_comments (list, tag);

  for (it = comments; it != NULL; it = it->next) {
    gchar *result = it->data;

    data->count++;
    data->data_count += strlen (result);
    data->entries = g_list_prepend (data->entries, result);
  }

  g_list_free (comments);
}

/**
 * gst_tag_list_to_vorbiscomment_buffer:
 * @list: tag list to convert
 * @id_data: identification data at start of stream
 * @id_data_length: length of identification data, may be 0 if @id_data is NULL
 * @vendor_string: string that describes the vendor string or NULL
 *
 * Creates a new vorbiscomment buffer from a tag list.
 *
 * Returns: A new #GstBuffer containing a vorbiscomment buffer with all tags
 *          that could be converted from the given tag list.
 */
GstBuffer *
gst_tag_list_to_vorbiscomment_buffer (const GstTagList * list,
    const guint8 * id_data, const guint id_data_length,
    const gchar * vendor_string)
{
  GstBuffer *buffer;
  guint8 *data, *odata;
  guint i;
  GList *l;
  MyForEach my_data = { 0, 0, NULL };
  guint vendor_len;
  int required_size;

  g_return_val_if_fail (GST_IS_TAG_LIST (list), NULL);
  g_return_val_if_fail (id_data != NULL || id_data_length == 0, NULL);

  if (vendor_string == NULL)
    vendor_string = "GStreamer encoded vorbiscomment";
  vendor_len = strlen (vendor_string);
  required_size = id_data_length + 4 + vendor_len + 4 + 1;
  gst_tag_list_foreach ((GstTagList *) list, write_one_tag, &my_data);
  required_size += 4 * my_data.count + my_data.data_count;

  buffer = gst_buffer_new_and_alloc (required_size);
  odata = data = gst_buffer_map (buffer, NULL, NULL, GST_MAP_WRITE);
  if (id_data_length > 0) {
    memcpy (data, id_data, id_data_length);
    data += id_data_length;
  }
  GST_WRITE_UINT32_LE (data, vendor_len);
  data += 4;
  memcpy (data, vendor_string, vendor_len);
  data += vendor_len;
  l = my_data.entries = g_list_reverse (my_data.entries);
  GST_WRITE_UINT32_LE (data, my_data.count);
  data += 4;
  for (i = 0; i < my_data.count; i++) {
    guint size;
    gchar *cur;

    g_assert (l != NULL);
    cur = l->data;
    l = g_list_next (l);
    size = strlen (cur);
    GST_WRITE_UINT32_LE (data, size);
    data += 4;
    memcpy (data, cur, size);
    data += size;
  }
  g_list_foreach (my_data.entries, (GFunc) g_free, NULL);
  g_list_free (my_data.entries);
  *data = 1;
  gst_buffer_unmap (buffer, odata, required_size);

  return buffer;
}<|MERGE_RESOLUTION|>--- conflicted
+++ resolved
@@ -557,16 +557,13 @@
   GstStructure *mime_struct;
   GstBuffer *buffer;
   GList *l = NULL;
-<<<<<<< HEAD
   guint8 *data;
   gsize size;
-=======
   GstByteWriter writer;
   GstTagImageType image_type = GST_TAG_IMAGE_TYPE_NONE;
   gint width = 0, height = 0;
   guint8 *metadata_block;
   guint metadata_block_len;
->>>>>>> cec628a4
 
   g_return_val_if_fail (image_value != NULL, NULL);
 
@@ -586,14 +583,6 @@
   metadata_block_len = 32 + mime_type_len + GST_BUFFER_SIZE (buffer);
   gst_byte_writer_init_with_size (&writer, metadata_block_len, TRUE);
 
-<<<<<<< HEAD
-  data = gst_buffer_map (buffer, &size, NULL, GST_MAP_READ);
-  if (strcmp (mime_type, "text/uri-list") == 0) {
-    /* URI reference */
-    coverart_data = g_strndup ((gchar *) data, size);
-  } else {
-    coverart_data = g_base64_encode (data, size);
-=======
   if (image_type == GST_TAG_IMAGE_TYPE_NONE
       && strcmp (tag, GST_TAG_PREVIEW_IMAGE) == 0) {
     gst_byte_writer_put_uint32_be_unchecked (&writer, 0x01);
@@ -604,9 +593,7 @@
     else
       image_type = image_type + 2;
     gst_byte_writer_put_uint32_be_unchecked (&writer, image_type);
->>>>>>> cec628a4
-  }
-  gst_buffer_unmap (buffer, data, size);
+  }
 
   gst_byte_writer_put_uint32_be_unchecked (&writer, mime_type_len);
   gst_byte_writer_put_data_unchecked (&writer, (guint8 *) mime_type,
@@ -619,9 +606,12 @@
   gst_byte_writer_put_uint32_be_unchecked (&writer, 0);
   /* for indexed formats the number of colors */
   gst_byte_writer_put_uint32_be_unchecked (&writer, 0);
-  gst_byte_writer_put_uint32_be_unchecked (&writer, GST_BUFFER_SIZE (buffer));
-  gst_byte_writer_put_data_unchecked (&writer, GST_BUFFER_DATA (buffer),
-      GST_BUFFER_SIZE (buffer));
+
+  data = gst_buffer_map (buffer, &size, NULL, GST_MAP_READ);
+  gst_byte_writer_put_uint32_be_unchecked (&writer, size);
+  gst_byte_writer_put_data_unchecked (&writer, data, size);
+  gst_buffer_unmap (buffer, data, size);
+
   g_assert (gst_byte_writer_get_pos (&writer) == metadata_block_len);
 
   metadata_block = gst_byte_writer_reset_and_get_data (&writer);
