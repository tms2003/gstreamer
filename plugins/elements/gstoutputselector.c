/* GStreamer output selector
 * Copyright (C) 2008 Nokia Corporation. (contact <stefan.kost@nokia.com>)
 *
 * This library is free software; you can redistribute it and/or
 * modify it under the terms of the GNU Library General Public
 * License as published by the Free Software Foundation; either
 * version 2 of the License, or (at your option) any later version.
 *
 * This library is distributed in the hope that it will be useful,
 * but WITHOUT ANY WARRANTY; without even the implied warranty of
 * MERCHANTABILITY or FITNESS FOR A PARTICULAR PURPOSE.  See the GNU
 * Library General Public License for more details.
 *
 * You should have received a copy of the GNU Library General Public
 * License along with this library; if not, write to the
 * Free Software Foundation, Inc., 59 Temple Place - Suite 330,
 * Boston, MA 02111-1307, USA.
 */

/**
 * SECTION:element-output-selector
 * @see_also: #GstOutputSelector, #GstInputSelector
 *
 * Direct input stream to one out of N output pads.
 *
 * Since: 0.10.32
 */

#ifdef HAVE_CONFIG_H
#include "config.h"
#endif

#include <string.h>

#include "gstoutputselector.h"

GST_DEBUG_CATEGORY_STATIC (output_selector_debug);
#define GST_CAT_DEFAULT output_selector_debug

static GstStaticPadTemplate gst_output_selector_sink_factory =
GST_STATIC_PAD_TEMPLATE ("sink",
    GST_PAD_SINK,
    GST_PAD_ALWAYS,
    GST_STATIC_CAPS_ANY);

static GstStaticPadTemplate gst_output_selector_src_factory =
GST_STATIC_PAD_TEMPLATE ("src_%u",
    GST_PAD_SRC,
    GST_PAD_REQUEST,
    GST_STATIC_CAPS_ANY);

enum GstOutputSelectorPadNegotiationMode
{
  GST_OUTPUT_SELECTOR_PAD_NEGOTIATION_MODE_NONE,
  GST_OUTPUT_SELECTOR_PAD_NEGOTIATION_MODE_ALL,
  GST_OUTPUT_SELECTOR_PAD_NEGOTIATION_MODE_ACTIVE
};
#define GST_TYPE_OUTPUT_SELECTOR_PAD_NEGOTIATION_MODE (gst_output_selector_pad_negotiation_mode_get_type())
static GType
gst_output_selector_pad_negotiation_mode_get_type (void)
{
  static GType pad_negotiation_mode_type = 0;
  static GEnumValue pad_negotiation_modes[] = {
    {GST_OUTPUT_SELECTOR_PAD_NEGOTIATION_MODE_NONE, "None", "none"},
    {GST_OUTPUT_SELECTOR_PAD_NEGOTIATION_MODE_ALL, "All", "all"},
    {GST_OUTPUT_SELECTOR_PAD_NEGOTIATION_MODE_ACTIVE, "Active", "active"},
    {0, NULL, NULL}
  };

  if (!pad_negotiation_mode_type) {
    pad_negotiation_mode_type =
        g_enum_register_static ("GstOutputSelectorPadNegotiationMode",
        pad_negotiation_modes);
  }
  return pad_negotiation_mode_type;
}


enum
{
  PROP_0,
  PROP_ACTIVE_PAD,
  PROP_RESEND_LATEST,
  PROP_PAD_NEGOTIATION_MODE
};

#define DEFAULT_PAD_NEGOTIATION_MODE GST_OUTPUT_SELECTOR_PAD_NEGOTIATION_MODE_ALL

#define _do_init \
GST_DEBUG_CATEGORY_INIT (output_selector_debug, \
        "output-selector", 0, "Output stream selector");
#define gst_output_selector_parent_class parent_class
G_DEFINE_TYPE_WITH_CODE (GstOutputSelector, gst_output_selector,
    GST_TYPE_ELEMENT, _do_init);

static void gst_output_selector_dispose (GObject * object);
static void gst_output_selector_set_property (GObject * object,
    guint prop_id, const GValue * value, GParamSpec * pspec);
static void gst_output_selector_get_property (GObject * object,
    guint prop_id, GValue * value, GParamSpec * pspec);
static GstPad *gst_output_selector_request_new_pad (GstElement * element,
    GstPadTemplate * templ, const gchar * unused, const GstCaps * caps);
static void gst_output_selector_release_pad (GstElement * element,
    GstPad * pad);
static GstFlowReturn gst_output_selector_chain (GstPad * pad,
    GstObject * parent, GstBuffer * buf);
static GstStateChangeReturn gst_output_selector_change_state (GstElement *
    element, GstStateChange transition);
static gboolean gst_output_selector_event (GstPad * pad, GstObject * parent,
    GstEvent * event);
static gboolean gst_output_selector_query (GstPad * pad, GstObject * parent,
    GstQuery * query);
static void gst_output_selector_switch_pad_negotiation_mode (GstOutputSelector *
    sel, gint mode);

static void
gst_output_selector_class_init (GstOutputSelectorClass * klass)
{
  GObjectClass *gobject_class = G_OBJECT_CLASS (klass);
  GstElementClass *gstelement_class = GST_ELEMENT_CLASS (klass);

  gobject_class->dispose = gst_output_selector_dispose;

  gobject_class->set_property = gst_output_selector_set_property;
  gobject_class->get_property = gst_output_selector_get_property;

  g_object_class_install_property (gobject_class, PROP_ACTIVE_PAD,
      g_param_spec_object ("active-pad", "Active pad",
          "Currently active src pad", GST_TYPE_PAD,
          G_PARAM_READWRITE | G_PARAM_STATIC_STRINGS));
  g_object_class_install_property (gobject_class, PROP_RESEND_LATEST,
      g_param_spec_boolean ("resend-latest", "Resend latest buffer",
          "Resend latest buffer after a switch to a new pad", FALSE,
          G_PARAM_READWRITE | G_PARAM_STATIC_STRINGS));
  g_object_class_install_property (gobject_class, PROP_PAD_NEGOTIATION_MODE,
      g_param_spec_enum ("pad-negotiation-mode", "Pad negotiation mode",
          "The mode to be used for pad negotiation",
          GST_TYPE_OUTPUT_SELECTOR_PAD_NEGOTIATION_MODE,
          DEFAULT_PAD_NEGOTIATION_MODE,
          G_PARAM_READWRITE | G_PARAM_STATIC_STRINGS));

  gst_element_class_set_details_simple (gstelement_class, "Output selector",
      "Generic", "1-to-N output stream selector",
      "Stefan Kost <stefan.kost@nokia.com>");
  gst_element_class_add_pad_template (gstelement_class,
      gst_static_pad_template_get (&gst_output_selector_sink_factory));
  gst_element_class_add_pad_template (gstelement_class,
      gst_static_pad_template_get (&gst_output_selector_src_factory));

  gstelement_class->request_new_pad =
      GST_DEBUG_FUNCPTR (gst_output_selector_request_new_pad);
  gstelement_class->release_pad =
      GST_DEBUG_FUNCPTR (gst_output_selector_release_pad);

  gstelement_class->change_state = gst_output_selector_change_state;
}

static void
gst_output_selector_init (GstOutputSelector * sel)
{
  sel->sinkpad =
      gst_pad_new_from_static_template (&gst_output_selector_sink_factory,
      "sink");
  gst_pad_set_chain_function (sel->sinkpad,
      GST_DEBUG_FUNCPTR (gst_output_selector_chain));
  gst_pad_set_event_function (sel->sinkpad,
      GST_DEBUG_FUNCPTR (gst_output_selector_event));
  gst_pad_set_query_function (sel->sinkpad,
      GST_DEBUG_FUNCPTR (gst_output_selector_query));

  gst_element_add_pad (GST_ELEMENT (sel), sel->sinkpad);

  /* srcpad management */
  sel->active_srcpad = NULL;
  sel->nb_srcpads = 0;
  gst_segment_init (&sel->segment, GST_FORMAT_UNDEFINED);
  sel->pending_srcpad = NULL;

  sel->resend_latest = FALSE;
  sel->latest_buffer = NULL;
  gst_output_selector_switch_pad_negotiation_mode (sel,
      DEFAULT_PAD_NEGOTIATION_MODE);
}

static void
gst_output_selector_reset (GstOutputSelector * osel)
{
  if (osel->pending_srcpad != NULL) {
    gst_object_unref (osel->pending_srcpad);
    osel->pending_srcpad = NULL;
  }
  if (osel->latest_buffer != NULL) {
    gst_buffer_unref (osel->latest_buffer);
    osel->latest_buffer = NULL;
  }
  gst_segment_init (&osel->segment, GST_FORMAT_UNDEFINED);
}

static void
gst_output_selector_dispose (GObject * object)
{
  GstOutputSelector *osel = GST_OUTPUT_SELECTOR (object);

  gst_output_selector_reset (osel);

  G_OBJECT_CLASS (parent_class)->dispose (object);
}

static void
gst_output_selector_set_property (GObject * object, guint prop_id,
    const GValue * value, GParamSpec * pspec)
{
  GstOutputSelector *sel = GST_OUTPUT_SELECTOR (object);

  switch (prop_id) {
    case PROP_ACTIVE_PAD:
    {
      GstPad *next_pad;

      next_pad = g_value_get_object (value);

      GST_INFO_OBJECT (sel, "Activating pad %s:%s",
          GST_DEBUG_PAD_NAME (next_pad));

      GST_OBJECT_LOCK (object);
      if (next_pad != sel->active_srcpad) {
        /* switch to new srcpad in next chain run */
        if (sel->pending_srcpad != NULL) {
          GST_INFO ("replacing pending switch");
          gst_object_unref (sel->pending_srcpad);
        }
        if (next_pad)
          gst_object_ref (next_pad);
        sel->pending_srcpad = next_pad;
      } else {
        GST_INFO ("pad already active");
        if (sel->pending_srcpad != NULL) {
          gst_object_unref (sel->pending_srcpad);
          sel->pending_srcpad = NULL;
        }
      }
      GST_OBJECT_UNLOCK (object);
      break;
    }
    case PROP_RESEND_LATEST:{
      sel->resend_latest = g_value_get_boolean (value);
      break;
    }
    case PROP_PAD_NEGOTIATION_MODE:{
      gst_output_selector_switch_pad_negotiation_mode (sel,
          g_value_get_enum (value));
      break;
    }
    default:
      G_OBJECT_WARN_INVALID_PROPERTY_ID (object, prop_id, pspec);
      break;
  }
}

static void
gst_output_selector_get_property (GObject * object, guint prop_id,
    GValue * value, GParamSpec * pspec)
{
  GstOutputSelector *sel = GST_OUTPUT_SELECTOR (object);

  switch (prop_id) {
    case PROP_ACTIVE_PAD:
      GST_OBJECT_LOCK (object);
      g_value_set_object (value,
          sel->pending_srcpad ? sel->pending_srcpad : sel->active_srcpad);
      GST_OBJECT_UNLOCK (object);
      break;
    case PROP_RESEND_LATEST:{
      GST_OBJECT_LOCK (object);
      g_value_set_boolean (value, sel->resend_latest);
      GST_OBJECT_UNLOCK (object);
      break;
    }
    case PROP_PAD_NEGOTIATION_MODE:
      g_value_set_enum (value, sel->pad_negotiation_mode);
      break;
    default:
      G_OBJECT_WARN_INVALID_PROPERTY_ID (object, prop_id, pspec);
      break;
  }
}

static GstPad *
gst_output_selector_get_active (GstOutputSelector * sel)
{
  GstPad *active = NULL;

  GST_OBJECT_LOCK (sel);
  if (sel->pending_srcpad)
    active = gst_object_ref (sel->pending_srcpad);
  else if (sel->active_srcpad)
    active = gst_object_ref (sel->active_srcpad);
  GST_OBJECT_UNLOCK (sel);

  return active;
}

static void
gst_output_selector_switch_pad_negotiation_mode (GstOutputSelector * sel,
    gint mode)
{
  sel->pad_negotiation_mode = mode;
}

static gboolean
forward_sticky_events (GstPad * pad, GstEvent ** event, gpointer user_data)
{
  GstPad *srcpad = GST_PAD_CAST (user_data);

  gst_pad_push_event (srcpad, gst_event_ref (*event));

  return TRUE;
}

static GstPad *
gst_output_selector_request_new_pad (GstElement * element,
    GstPadTemplate * templ, const gchar * name, const GstCaps * caps)
{
  gchar *padname;
  GstPad *srcpad;
  GstOutputSelector *osel;

  osel = GST_OUTPUT_SELECTOR (element);

  GST_DEBUG_OBJECT (osel, "requesting pad");

  GST_OBJECT_LOCK (osel);
  padname = g_strdup_printf ("src_%u", osel->nb_srcpads++);
  srcpad = gst_pad_new_from_template (templ, padname);
  GST_OBJECT_UNLOCK (osel);

  gst_pad_set_active (srcpad, TRUE);

  /* Forward sticky events to the new srcpad */
  gst_pad_sticky_events_foreach (osel->sinkpad, forward_sticky_events, srcpad);

  gst_element_add_pad (GST_ELEMENT (osel), srcpad);

  /* Set the first requested src pad as active by default */
  if (osel->active_srcpad == NULL) {
    osel->active_srcpad = srcpad;
  }
  g_free (padname);

  return srcpad;
}

static void
gst_output_selector_release_pad (GstElement * element, GstPad * pad)
{
  GstOutputSelector *osel;

  osel = GST_OUTPUT_SELECTOR (element);

  GST_DEBUG_OBJECT (osel, "releasing pad");

  gst_pad_set_active (pad, FALSE);

  gst_element_remove_pad (GST_ELEMENT_CAST (osel), pad);
}

static gboolean
gst_output_selector_switch (GstOutputSelector * osel)
{
  gboolean res = FALSE;
  GstEvent *ev = NULL;
  GstSegment *seg = NULL;
  gint64 start = 0, position = 0;

  /* Switch */
  GST_OBJECT_LOCK (GST_OBJECT (osel));
  GST_INFO_OBJECT (osel, "switching to pad %" GST_PTR_FORMAT,
      osel->pending_srcpad);
  if (gst_pad_is_linked (osel->pending_srcpad)) {
    osel->active_srcpad = osel->pending_srcpad;
    res = TRUE;
  }
  gst_object_unref (osel->pending_srcpad);
  osel->pending_srcpad = NULL;
  GST_OBJECT_UNLOCK (GST_OBJECT (osel));

  /* Send SEGMENT event and latest buffer if switching succeeded
   * and we already have a valid segment configured */
<<<<<<< HEAD
  if (res && osel->segment.format != GST_FORMAT_UNDEFINED) {
    /* Send SEGMENT to the pad we are going to switch to */
    seg = &osel->segment;
    /* If resending then mark segment start and position accordingly */
    if (osel->resend_latest && osel->latest_buffer &&
        GST_BUFFER_TIMESTAMP_IS_VALID (osel->latest_buffer)) {
      start = position = GST_BUFFER_TIMESTAMP (osel->latest_buffer);
    } else {
      start = position = seg->position;
    }

    seg->start = start;
    seg->position = position;
    ev = gst_event_new_segment (seg);

    if (!gst_pad_push_event (osel->active_srcpad, ev)) {
      GST_WARNING_OBJECT (osel,
          "newsegment handling failed in %" GST_PTR_FORMAT,
          osel->active_srcpad);
=======
  if (res) {
    if (osel->segment.format != GST_FORMAT_UNDEFINED) {
      /* Send NEWSEGMENT to the pad we are going to switch to */
      seg = &osel->segment;

      /* If resending then mark newsegment start and position accordingly */
      if (osel->resend_latest && osel->latest_buffer &&
          GST_BUFFER_TIMESTAMP_IS_VALID (osel->latest_buffer)) {
        start = position = GST_BUFFER_TIMESTAMP (osel->latest_buffer);
      } else {
        start = position = seg->last_stop;
      }
      ev = gst_event_new_new_segment (TRUE, seg->rate,
          seg->format, start, seg->stop, position);
      if (!gst_pad_push_event (osel->active_srcpad, ev)) {
        GST_WARNING_OBJECT (osel,
            "newsegment handling failed in %" GST_PTR_FORMAT,
            osel->active_srcpad);
      }
>>>>>>> cb23beda
    }

    /* Resend latest buffer to newly switched pad */
    if (osel->resend_latest && osel->latest_buffer) {
      GST_INFO ("resending latest buffer");
      gst_pad_push (osel->active_srcpad, gst_buffer_ref (osel->latest_buffer));
    }
  } else {
    GST_WARNING_OBJECT (osel, "switch failed, pad not linked");
  }

  return res;
}

static GstFlowReturn
gst_output_selector_chain (GstPad * pad, GstObject * parent, GstBuffer * buf)
{
  GstFlowReturn res;
  GstOutputSelector *osel;
  GstClockTime position, duration;

  osel = GST_OUTPUT_SELECTOR (parent);

  /*
   * The _switch function might push a buffer if 'resend-latest' is true.
   *
   * Elements/Applications (e.g. camerabin) might use pad probes to
   * switch output-selector's active pad. If we simply switch and don't
   * recheck any pending pad switch the following codepath could end
   * up pushing a buffer on a non-active pad. This is bad.
   *
   * So we always should check the pending_srcpad before going further down
   * the chain and pushing the new buffer
   */
  while (osel->pending_srcpad) {
    /* Do the switch */
    gst_output_selector_switch (osel);
  }

  if (osel->latest_buffer) {
    gst_buffer_unref (osel->latest_buffer);
    osel->latest_buffer = NULL;
  }

  if (osel->resend_latest) {
    /* Keep reference to latest buffer to resend it after switch */
    osel->latest_buffer = gst_buffer_ref (buf);
  }

  /* Keep track of last stop and use it in NEWSEGMENT start after 
     switching to a new src pad */
  position = GST_BUFFER_TIMESTAMP (buf);
  if (GST_CLOCK_TIME_IS_VALID (position)) {
    duration = GST_BUFFER_DURATION (buf);
    if (GST_CLOCK_TIME_IS_VALID (duration)) {
      position += duration;
    }
    GST_LOG_OBJECT (osel, "setting last stop %" GST_TIME_FORMAT,
        GST_TIME_ARGS (position));
    osel->segment.position = position;
  }

  GST_LOG_OBJECT (osel, "pushing buffer to %" GST_PTR_FORMAT,
      osel->active_srcpad);
  res = gst_pad_push (osel->active_srcpad, buf);

  return res;
}

static GstStateChangeReturn
gst_output_selector_change_state (GstElement * element,
    GstStateChange transition)
{
  GstOutputSelector *sel;
  GstStateChangeReturn result;

  sel = GST_OUTPUT_SELECTOR (element);

  switch (transition) {
    case GST_STATE_CHANGE_READY_TO_PAUSED:
      break;
    default:
      break;
  }

  result = GST_ELEMENT_CLASS (parent_class)->change_state (element, transition);

  switch (transition) {
    case GST_STATE_CHANGE_PAUSED_TO_READY:
      gst_output_selector_reset (sel);
      break;
    default:
      break;
  }

  return result;
}

static gboolean
gst_output_selector_event (GstPad * pad, GstObject * parent, GstEvent * event)
{
  gboolean res = TRUE;
  GstOutputSelector *sel;
  GstPad *active = NULL;

  sel = GST_OUTPUT_SELECTOR (parent);

  switch (GST_EVENT_TYPE (event)) {
    case GST_EVENT_CAPS:
    {
      switch (sel->pad_negotiation_mode) {
        case GST_OUTPUT_SELECTOR_PAD_NEGOTIATION_MODE_ALL:
          /* Send caps to all src pads */
          res = gst_pad_event_default (pad, parent, event);
          break;
        case GST_OUTPUT_SELECTOR_PAD_NEGOTIATION_MODE_NONE:
          gst_event_unref (event);
          break;
        default:
          active = gst_output_selector_get_active (sel);
          if (active) {
            res = gst_pad_push_event (active, event);
            gst_object_unref (active);
          } else {
            gst_event_unref (event);
          }
          break;
      }
      break;
    }
    case GST_EVENT_SEGMENT:
    {
      gst_event_copy_segment (event, &sel->segment);

      GST_DEBUG_OBJECT (sel, "configured SEGMENT %" GST_SEGMENT_FORMAT,
          &sel->segment);

      /* Send newsegment to all src pads */
      res = gst_pad_event_default (pad, parent, event);
      break;
    }
    case GST_EVENT_EOS:
      /* Send eos to all src pads */
      res = gst_pad_event_default (pad, parent, event);
      break;
    default:
    {
      /* Send other events to pending or active src pad */
      active = gst_output_selector_get_active (sel);
      if (active) {
        res = gst_pad_push_event (active, event);
        gst_object_unref (active);
      } else {
        gst_event_unref (event);
      }
      break;
    }
  }

  return res;
}

static gboolean
gst_output_selector_query (GstPad * pad, GstObject * parent, GstQuery * query)
{
  gboolean res = TRUE;
  GstOutputSelector *sel;
  GstPad *active = NULL;

  sel = GST_OUTPUT_SELECTOR (parent);

  switch (GST_QUERY_TYPE (query)) {
    case GST_QUERY_CAPS:
    {
      switch (sel->pad_negotiation_mode) {
        case GST_OUTPUT_SELECTOR_PAD_NEGOTIATION_MODE_ALL:
          /* Send caps to all src pads */
          res = gst_pad_proxy_query_caps (pad, query);
          break;
        case GST_OUTPUT_SELECTOR_PAD_NEGOTIATION_MODE_NONE:
          res = FALSE;
          break;
        default:
          active = gst_output_selector_get_active (sel);
          if (active) {
            res = gst_pad_peer_query (active, query);
            gst_object_unref (active);
          } else {
            res = FALSE;
          }
          break;
      }
      break;
    }
    default:
      res = gst_pad_query_default (pad, parent, query);
      break;
  }
  return res;
}<|MERGE_RESOLUTION|>--- conflicted
+++ resolved
@@ -386,47 +386,27 @@
 
   /* Send SEGMENT event and latest buffer if switching succeeded
    * and we already have a valid segment configured */
-<<<<<<< HEAD
-  if (res && osel->segment.format != GST_FORMAT_UNDEFINED) {
-    /* Send SEGMENT to the pad we are going to switch to */
-    seg = &osel->segment;
-    /* If resending then mark segment start and position accordingly */
-    if (osel->resend_latest && osel->latest_buffer &&
-        GST_BUFFER_TIMESTAMP_IS_VALID (osel->latest_buffer)) {
-      start = position = GST_BUFFER_TIMESTAMP (osel->latest_buffer);
-    } else {
-      start = position = seg->position;
-    }
-
-    seg->start = start;
-    seg->position = position;
-    ev = gst_event_new_segment (seg);
-
-    if (!gst_pad_push_event (osel->active_srcpad, ev)) {
-      GST_WARNING_OBJECT (osel,
-          "newsegment handling failed in %" GST_PTR_FORMAT,
-          osel->active_srcpad);
-=======
   if (res) {
     if (osel->segment.format != GST_FORMAT_UNDEFINED) {
-      /* Send NEWSEGMENT to the pad we are going to switch to */
+      /* Send SEGMENT to the pad we are going to switch to */
       seg = &osel->segment;
-
-      /* If resending then mark newsegment start and position accordingly */
+      /* If resending then mark segment start and position accordingly */
       if (osel->resend_latest && osel->latest_buffer &&
           GST_BUFFER_TIMESTAMP_IS_VALID (osel->latest_buffer)) {
         start = position = GST_BUFFER_TIMESTAMP (osel->latest_buffer);
       } else {
-        start = position = seg->last_stop;
+        start = position = seg->position;
       }
-      ev = gst_event_new_new_segment (TRUE, seg->rate,
-          seg->format, start, seg->stop, position);
+
+      seg->start = start;
+      seg->position = position;
+      ev = gst_event_new_segment (seg);
+
       if (!gst_pad_push_event (osel->active_srcpad, ev)) {
         GST_WARNING_OBJECT (osel,
             "newsegment handling failed in %" GST_PTR_FORMAT,
             osel->active_srcpad);
       }
->>>>>>> cb23beda
     }
 
     /* Resend latest buffer to newly switched pad */
