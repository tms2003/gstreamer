--- conflicted
+++ resolved
@@ -8876,18 +8876,13 @@
 
   /* set duration in the segment info */
   gst_qtdemux_get_duration (qtdemux, &duration);
-<<<<<<< HEAD
-  if (duration)
+  if (duration) {
     qtdemux->segment.duration = duration;
-=======
-  if (duration) {
-    gst_segment_set_duration (&qtdemux->segment, GST_FORMAT_TIME, duration);
     /* also do not exceed duration; stop is set that way post seek anyway,
      * and segment activation falls back to duration,
      * whereas loop only checks stop, so let's align this here as well */
     qtdemux->segment.stop = duration;
   }
->>>>>>> 9c351611
 
   /* parse all traks */
   trak = qtdemux_tree_get_child_by_type (qtdemux->moov_node, FOURCC_trak);
