/* GStreamer
 * Copyright (C) <2011> Sebastian Dröge <sebastian.droege@collabora.co.uk>
 *
 * This library is free software; you can redistribute it and/or
 * modify it under the terms of the GNU Library General Public
 * License as published by the Free Software Foundation; either
 * version 2 of the License, or (at your option) any later version.
 *
 * This library is distributed in the hope that it will be useful,
 * but WITHOUT ANY WARRANTY; without even the implied warranty of
 * MERCHANTABILITY or FITNESS FOR A PARTICULAR PURPOSE.  See the GNU
 * Library General Public License for more details.
 *
 * You should have received a copy of the GNU Library General Public
 * License along with this library; if not, write to the
 * Free Software Foundation, Inc., 59 Temple Place - Suite 330,
 * Boston, MA 02111-1307, USA.
 */

#ifdef HAVE_CONFIG_H
#include "config.h"
#endif

#include "gstplaysinkvideoconvert.h"

#include <gst/pbutils/pbutils.h>
#include <gst/gst-i18n-plugin.h>

GST_DEBUG_CATEGORY_STATIC (gst_play_sink_video_convert_debug);
#define GST_CAT_DEFAULT gst_play_sink_video_convert_debug

#define parent_class gst_play_sink_video_convert_parent_class

G_DEFINE_TYPE (GstPlaySinkVideoConvert, gst_play_sink_video_convert,
    GST_TYPE_BIN);

static GstStaticPadTemplate srctemplate = GST_STATIC_PAD_TEMPLATE ("src",
    GST_PAD_SRC,
    GST_PAD_ALWAYS,
    GST_STATIC_CAPS_ANY);

static GstStaticPadTemplate sinktemplate = GST_STATIC_PAD_TEMPLATE ("sink",
    GST_PAD_SINK,
    GST_PAD_ALWAYS,
    GST_STATIC_CAPS_ANY);

static gboolean
is_raw_caps (GstCaps * caps)
{
  gint i, n;
  GstStructure *s;
  const gchar *name;

  n = gst_caps_get_size (caps);
  for (i = 0; i < n; i++) {
    s = gst_caps_get_structure (caps, i);
    name = gst_structure_get_name (s);
    if (!g_str_has_prefix (name, "video/x-raw"))
      return FALSE;
  }

  return TRUE;
}

static void
post_missing_element_message (GstPlaySinkVideoConvert * self,
    const gchar * name)
{
  GstMessage *msg;

  msg = gst_missing_element_message_new (GST_ELEMENT_CAST (self), name);
  gst_element_post_message (GST_ELEMENT_CAST (self), msg);
}

static GstProbeReturn
pad_blocked_cb (GstPad * pad, GstProbeType type, gpointer type_data,
    gpointer user_data)
{
  GstPlaySinkVideoConvert *self = user_data;
  GstPad *peer;
  GstCaps *caps;
  gboolean raw;

  GST_PLAY_SINK_VIDEO_CONVERT_LOCK (self);
  GST_DEBUG_OBJECT (self, "Pad blocked");

  /* There must be a peer at this point */
  peer = gst_pad_get_peer (self->sinkpad);
  caps = gst_pad_get_current_caps (peer);
  if (!caps)
    caps = gst_pad_get_caps (peer, NULL);
  gst_object_unref (peer);

  raw = is_raw_caps (caps);
  GST_DEBUG_OBJECT (self, "Caps %" GST_PTR_FORMAT " are raw: %d", caps, raw);
  gst_caps_unref (caps);

  if (raw == self->raw)
    goto unblock;
  self->raw = raw;

  if (raw) {
    GstBin *bin = GST_BIN_CAST (self);
    GstElement *head = NULL, *prev = NULL;
    GstPad *pad;

    GST_DEBUG_OBJECT (self, "Creating raw conversion pipeline");

    gst_ghost_pad_set_target (GST_GHOST_PAD_CAST (self->sinkpad), NULL);
    gst_ghost_pad_set_target (GST_GHOST_PAD_CAST (self->srcpad), NULL);

<<<<<<< HEAD
    self->conv = gst_element_factory_make ("videoconvert", "conv");
    if (self->conv == NULL) {
      post_missing_element_message (self, "videoconvert");
      GST_ELEMENT_WARNING (self, CORE, MISSING_PLUGIN,
          (_("Missing element '%s' - check your GStreamer installation."),
              "videoconvert"), ("video rendering might fail"));
=======
    self->conv = gst_element_factory_make (COLORSPACE, "conv");
    if (self->conv == NULL) {
      post_missing_element_message (self, COLORSPACE);
      GST_ELEMENT_WARNING (self, CORE, MISSING_PLUGIN,
          (_("Missing element '%s' - check your GStreamer installation."),
              COLORSPACE), ("video rendering might fail"));
>>>>>>> 9a8a989a
    } else {
      gst_bin_add (bin, self->conv);
      gst_element_sync_state_with_parent (self->conv);
      prev = head = self->conv;
    }

    self->scale = gst_element_factory_make ("videoscale", "scale");
    if (self->scale == NULL) {
      post_missing_element_message (self, "videoscale");
      GST_ELEMENT_WARNING (self, CORE, MISSING_PLUGIN,
          (_("Missing element '%s' - check your GStreamer installation."),
              "videoscale"), ("possibly a liboil version mismatch?"));
    } else {
      /* Add black borders if necessary to keep the DAR */
      g_object_set (self->scale, "add-borders", TRUE, NULL);
      gst_bin_add (bin, self->scale);
      gst_element_sync_state_with_parent (self->scale);
      if (prev) {
        if (!gst_element_link_pads_full (prev, "src", self->scale, "sink",
                GST_PAD_LINK_CHECK_TEMPLATE_CAPS))
          goto link_failed;
      } else {
        head = self->scale;
      }
      prev = self->scale;
    }

    if (head) {
      pad = gst_element_get_static_pad (head, "sink");
      gst_ghost_pad_set_target (GST_GHOST_PAD_CAST (self->sinkpad), pad);
      gst_object_unref (pad);
    }

    if (prev) {
      pad = gst_element_get_static_pad (prev, "src");
      gst_ghost_pad_set_target (GST_GHOST_PAD_CAST (self->srcpad), pad);
      gst_object_unref (pad);
    }

    if (!head && !prev) {
      gst_ghost_pad_set_target (GST_GHOST_PAD_CAST (self->srcpad),
          self->sink_proxypad);
    }

    GST_DEBUG_OBJECT (self, "Raw conversion pipeline created");
  } else {
    GstBin *bin = GST_BIN_CAST (self);

    GST_DEBUG_OBJECT (self, "Removing raw conversion pipeline");

    gst_ghost_pad_set_target (GST_GHOST_PAD_CAST (self->sinkpad), NULL);
    gst_ghost_pad_set_target (GST_GHOST_PAD_CAST (self->srcpad), NULL);

    if (self->conv) {
      gst_element_set_state (self->conv, GST_STATE_NULL);
      gst_bin_remove (bin, self->conv);
      self->conv = NULL;
    }
    if (self->scale) {
      gst_element_set_state (self->scale, GST_STATE_NULL);
      gst_bin_remove (bin, self->scale);
      self->scale = NULL;
    }

    gst_ghost_pad_set_target (GST_GHOST_PAD_CAST (self->srcpad),
        self->sink_proxypad);

    GST_DEBUG_OBJECT (self, "Raw conversion pipeline removed");
  }

unblock:
  self->sink_proxypad_block_id = 0;
  GST_PLAY_SINK_VIDEO_CONVERT_UNLOCK (self);

  return GST_PROBE_REMOVE;

link_failed:
  {
    GST_ELEMENT_ERROR (self, CORE, PAD,
        (NULL), ("Failed to configure the video converter."));
    gst_ghost_pad_set_target (GST_GHOST_PAD_CAST (self->srcpad),
        self->sink_proxypad);
    self->sink_proxypad_block_id = 0;
    GST_PLAY_SINK_VIDEO_CONVERT_UNLOCK (self);

    return GST_PROBE_REMOVE;
  }
}

static void
block_proxypad (GstPlaySinkVideoConvert * self)
{
  if (self->sink_proxypad_block_id == 0) {
    self->sink_proxypad_block_id =
        gst_pad_add_probe (self->sink_proxypad, GST_PROBE_TYPE_BLOCK,
        pad_blocked_cb, gst_object_ref (self),
        (GDestroyNotify) gst_object_unref);
  }
}

static void
unblock_proxypad (GstPlaySinkVideoConvert * self)
{
  if (self->sink_proxypad_block_id != 0) {
    gst_pad_remove_probe (self->sink_proxypad, self->sink_proxypad_block_id);
    self->sink_proxypad_block_id = 0;
  }
}

static gboolean
gst_play_sink_video_convert_sink_setcaps (GstPlaySinkVideoConvert * self,
    GstCaps * caps)
{
  GstStructure *s;
  const gchar *name;
  gboolean reconfigure = FALSE;

  GST_PLAY_SINK_VIDEO_CONVERT_LOCK (self);
  s = gst_caps_get_structure (caps, 0);
  name = gst_structure_get_name (s);

  if (g_str_has_prefix (name, "video/x-raw")) {
    if (!self->raw && !gst_pad_is_blocked (self->sink_proxypad)) {
      GST_DEBUG_OBJECT (self, "Changing caps from non-raw to raw");
      reconfigure = TRUE;
      block_proxypad (self);
    }
  } else {
    if (self->raw && !gst_pad_is_blocked (self->sink_proxypad)) {
      GST_DEBUG_OBJECT (self, "Changing caps from raw to non-raw");
      reconfigure = TRUE;
      block_proxypad (self);
    }
  }

  /* Otherwise the setcaps below fails */
  if (reconfigure) {
    gst_ghost_pad_set_target (GST_GHOST_PAD_CAST (self->sinkpad), NULL);
    gst_ghost_pad_set_target (GST_GHOST_PAD_CAST (self->srcpad), NULL);
  }
  GST_PLAY_SINK_VIDEO_CONVERT_UNLOCK (self);

  GST_DEBUG_OBJECT (self, "Setting sink caps %" GST_PTR_FORMAT, caps);

  return TRUE;
}

static gboolean
gst_play_sink_video_convert_sink_event (GstPad * pad, GstEvent * event)
{
  GstPlaySinkVideoConvert *self =
      GST_PLAY_SINK_VIDEO_CONVERT (gst_pad_get_parent (pad));
  gboolean ret;

  switch (GST_EVENT_TYPE (event)) {
    case GST_EVENT_CAPS:
    {
      GstCaps *caps;

      gst_event_parse_caps (event, &caps);
      ret = gst_play_sink_video_convert_sink_setcaps (self, caps);
      break;
    }
    default:
      break;
  }

  ret = gst_proxy_pad_event_default (pad, gst_event_ref (event));

  switch (GST_EVENT_TYPE (event)) {
    case GST_EVENT_SEGMENT:
      GST_PLAY_SINK_VIDEO_CONVERT_LOCK (self);
      GST_DEBUG_OBJECT (self, "Segment before %" GST_SEGMENT_FORMAT,
          &self->segment);
      gst_event_copy_segment (event, &self->segment);
      GST_DEBUG_OBJECT (self, "Segment after %" GST_SEGMENT_FORMAT,
          &self->segment);
      GST_PLAY_SINK_VIDEO_CONVERT_UNLOCK (self);
      break;
    case GST_EVENT_FLUSH_STOP:
      GST_PLAY_SINK_VIDEO_CONVERT_LOCK (self);
      GST_DEBUG_OBJECT (self, "Resetting segment");
      gst_segment_init (&self->segment, GST_FORMAT_UNDEFINED);
      GST_PLAY_SINK_VIDEO_CONVERT_UNLOCK (self);
      break;
    default:
      break;
  }

  gst_event_unref (event);
  gst_object_unref (self);

  return ret;
}

static GstCaps *
gst_play_sink_video_convert_getcaps (GstPad * pad, GstCaps * filter)
{
  GstPlaySinkVideoConvert *self =
      GST_PLAY_SINK_VIDEO_CONVERT (gst_pad_get_parent (pad));
  GstCaps *ret;
  GstPad *otherpad, *peer;

  GST_PLAY_SINK_VIDEO_CONVERT_LOCK (self);
  if (pad == self->srcpad)
    otherpad = gst_object_ref (self->sinkpad);
  else
    otherpad = gst_object_ref (self->srcpad);
  GST_PLAY_SINK_VIDEO_CONVERT_UNLOCK (self);

  peer = gst_pad_get_peer (otherpad);
  if (peer) {
    ret = gst_pad_get_caps (peer, filter);
    gst_object_unref (peer);
  } else {
    ret = (filter ? gst_caps_ref (filter) : gst_caps_new_any ());
  }

  gst_object_unref (otherpad);
  gst_object_unref (self);

  return ret;
}

static void
gst_play_sink_video_convert_finalize (GObject * object)
{
  GstPlaySinkVideoConvert *self = GST_PLAY_SINK_VIDEO_CONVERT_CAST (object);

  gst_object_unref (self->sink_proxypad);
  g_mutex_free (self->lock);

  G_OBJECT_CLASS (parent_class)->finalize (object);
}

static GstStateChangeReturn
gst_play_sink_video_convert_change_state (GstElement * element,
    GstStateChange transition)
{
  GstStateChangeReturn ret;
  GstPlaySinkVideoConvert *self = GST_PLAY_SINK_VIDEO_CONVERT_CAST (element);

  switch (transition) {
    case GST_STATE_CHANGE_PAUSED_TO_READY:
      GST_PLAY_SINK_VIDEO_CONVERT_LOCK (self);
      unblock_proxypad (self);
      GST_PLAY_SINK_VIDEO_CONVERT_UNLOCK (self);
      break;
    default:
      break;
  }

  ret = GST_ELEMENT_CLASS (parent_class)->change_state (element, transition);
  if (ret == GST_STATE_CHANGE_FAILURE)
    return ret;

  switch (transition) {
    case GST_STATE_CHANGE_PAUSED_TO_READY:
      GST_PLAY_SINK_VIDEO_CONVERT_LOCK (self);
      gst_segment_init (&self->segment, GST_FORMAT_UNDEFINED);
      if (self->conv) {
        gst_element_set_state (self->conv, GST_STATE_NULL);
        gst_bin_remove (GST_BIN_CAST (self), self->conv);
        self->conv = NULL;
      }
      if (self->scale) {
        gst_element_set_state (self->scale, GST_STATE_NULL);
        gst_bin_remove (GST_BIN_CAST (self), self->scale);
        self->scale = NULL;
      }
      gst_ghost_pad_set_target (GST_GHOST_PAD_CAST (self->srcpad),
          self->sink_proxypad);
      self->raw = FALSE;
      GST_PLAY_SINK_VIDEO_CONVERT_UNLOCK (self);
      break;
    case GST_STATE_CHANGE_READY_TO_PAUSED:
      GST_PLAY_SINK_VIDEO_CONVERT_LOCK (self);
      if (!gst_pad_is_blocked (self->sink_proxypad))
        block_proxypad (self);
      GST_PLAY_SINK_VIDEO_CONVERT_UNLOCK (self);
    default:
      break;
  }

  return ret;
}

static void
gst_play_sink_video_convert_class_init (GstPlaySinkVideoConvertClass * klass)
{
  GObjectClass *gobject_class;
  GstElementClass *gstelement_class;

  GST_DEBUG_CATEGORY_INIT (gst_play_sink_video_convert_debug,
      "playsinkvideoconvert", 0, "play bin");

  gobject_class = (GObjectClass *) klass;
  gstelement_class = (GstElementClass *) klass;

  gobject_class->finalize = gst_play_sink_video_convert_finalize;

  gst_element_class_add_pad_template (gstelement_class,
      gst_static_pad_template_get (&srctemplate));
  gst_element_class_add_pad_template (gstelement_class,
      gst_static_pad_template_get (&sinktemplate));
  gst_element_class_set_details_simple (gstelement_class,
      "Player Sink Video Converter", "Video/Bin/Converter",
      "Convenience bin for video conversion",
      "Sebastian Dröge <sebastian.droege@collabora.co.uk>");

  gstelement_class->change_state =
      GST_DEBUG_FUNCPTR (gst_play_sink_video_convert_change_state);
}

static void
gst_play_sink_video_convert_init (GstPlaySinkVideoConvert * self)
{
  GstPadTemplate *templ;

  self->lock = g_mutex_new ();
  gst_segment_init (&self->segment, GST_FORMAT_UNDEFINED);

  templ = gst_static_pad_template_get (&sinktemplate);
  self->sinkpad = gst_ghost_pad_new_no_target_from_template ("sink", templ);
  gst_pad_set_event_function (self->sinkpad,
      GST_DEBUG_FUNCPTR (gst_play_sink_video_convert_sink_event));
  gst_pad_set_getcaps_function (self->sinkpad,
      GST_DEBUG_FUNCPTR (gst_play_sink_video_convert_getcaps));

  self->sink_proxypad =
      GST_PAD_CAST (gst_proxy_pad_get_internal (GST_PROXY_PAD (self->sinkpad)));

  gst_element_add_pad (GST_ELEMENT_CAST (self), self->sinkpad);
  gst_object_unref (templ);

  templ = gst_static_pad_template_get (&srctemplate);
  self->srcpad = gst_ghost_pad_new_no_target_from_template ("src", templ);
  gst_pad_set_getcaps_function (self->srcpad,
      GST_DEBUG_FUNCPTR (gst_play_sink_video_convert_getcaps));
  gst_element_add_pad (GST_ELEMENT_CAST (self), self->srcpad);
  gst_object_unref (templ);

  gst_ghost_pad_set_target (GST_GHOST_PAD_CAST (self->srcpad),
      self->sink_proxypad);
}<|MERGE_RESOLUTION|>--- conflicted
+++ resolved
@@ -109,21 +109,12 @@
     gst_ghost_pad_set_target (GST_GHOST_PAD_CAST (self->sinkpad), NULL);
     gst_ghost_pad_set_target (GST_GHOST_PAD_CAST (self->srcpad), NULL);
 
-<<<<<<< HEAD
-    self->conv = gst_element_factory_make ("videoconvert", "conv");
-    if (self->conv == NULL) {
-      post_missing_element_message (self, "videoconvert");
-      GST_ELEMENT_WARNING (self, CORE, MISSING_PLUGIN,
-          (_("Missing element '%s' - check your GStreamer installation."),
-              "videoconvert"), ("video rendering might fail"));
-=======
     self->conv = gst_element_factory_make (COLORSPACE, "conv");
     if (self->conv == NULL) {
       post_missing_element_message (self, COLORSPACE);
       GST_ELEMENT_WARNING (self, CORE, MISSING_PLUGIN,
           (_("Missing element '%s' - check your GStreamer installation."),
               COLORSPACE), ("video rendering might fail"));
->>>>>>> 9a8a989a
     } else {
       gst_bin_add (bin, self->conv);
       gst_element_sync_state_with_parent (self->conv);
