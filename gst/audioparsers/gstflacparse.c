--- conflicted
+++ resolved
@@ -728,31 +728,12 @@
     goto cleanup;
   }
 
-<<<<<<< HEAD
   if ((GST_READ_UINT16_BE (data) & 0xfffe) == 0xfff8) {
     gboolean ret;
     guint next;
-=======
-      flacparse->offset = GST_BUFFER_OFFSET (buffer);
-      flacparse->blocking_strategy = 0;
-      flacparse->sample_number = 0;
-
-      GST_DEBUG_OBJECT (flacparse, "Found sync code");
-      ret = gst_flac_parse_frame_is_valid (flacparse, frame, &next);
-      if (ret) {
-        *framesize = next;
-        return TRUE;
-      } else {
-        /* If we're at EOS and the frame was not valid, drop it! */
-        if (G_UNLIKELY (GST_BASE_PARSE_DRAINING (flacparse))) {
-          GST_WARNING_OBJECT (flacparse, "EOS");
-          return FALSE;
-        }
->>>>>>> 9c351611
 
     flacparse->offset = GST_BUFFER_OFFSET (buffer);
     flacparse->blocking_strategy = 0;
-    flacparse->block_size = 0;
     flacparse->sample_number = 0;
 
     GST_DEBUG_OBJECT (flacparse, "Found sync code");
