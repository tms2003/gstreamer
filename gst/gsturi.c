/* GStreamer
 * Copyright (C) 1999,2000 Erik Walthinsen <omega@cse.ogi.edu>
 *                    2000 Wim Taymans <wtay@chello.be>
 * Copyright (C) 2011 Tim-Philipp Müller <tim centricular net>
 * Copyright (C) 2014 David Waring, British Broadcasting Corporation
 *                        <david.waring@rd.bbc.co.uk>
 *
 * gsturi.c: register URI handlers and IETF RFC 3986 URI manipulations.
 *
 * This library is free software; you can redistribute it and/or
 * modify it under the terms of the GNU Library General Public
 * License as published by the Free Software Foundation; either
 * version 2 of the License, or (at your option) any later version.
 *
 * This library is distributed in the hope that it will be useful,
 * but WITHOUT ANY WARRANTY; without even the implied warranty of
 * MERCHANTABILITY or FITNESS FOR A PARTICULAR PURPOSE.  See the GNU
 * Library General Public License for more details.
 *
 * You should have received a copy of the GNU Library General Public
 * License along with this library; if not, write to the
 * Free Software Foundation, Inc., 51 Franklin St, Fifth Floor,
 * Boston, MA 02110-1301, USA.
 */

/**
 * SECTION:gsturihandler
 * @title: GstUriHandler
 * @short_description: Interface to ease URI handling in plugins.
 *
 * The #GstURIHandler is an interface that is implemented by Source and Sink
 * #GstElement to unify handling of URI.
 *
 * An application can use the following functions to quickly get an element
 * that handles the given URI for reading or writing
 * (gst_element_make_from_uri()).
 *
 * Source and Sink plugins should implement this interface when possible.
 */

#ifdef HAVE_CONFIG_H
#  include "config.h"
#endif

#define GST_DISABLE_MINIOBJECT_INLINE_FUNCTIONS
#include "gst_private.h"
#include "gst.h"
#include "gsturi.h"
#include "gstinfo.h"
#include "gstregistry.h"

#include "gst-i18n-lib.h"

#include <string.h>
#include <glib.h>
#include <glib/gprintf.h>

GST_DEBUG_CATEGORY_STATIC (gst_uri_handler_debug);
#define GST_CAT_DEFAULT gst_uri_handler_debug

#ifndef HAVE_STRCASESTR
#define strcasestr _gst_ascii_strcasestr

/* From https://github.com/freebsd/freebsd/blob/master/contrib/file/src/strcasestr.c
 * Updated to use GLib types and GLib string functions
 *
 * Copyright (c) 1990, 1993
 *	The Regents of the University of California.  All rights reserved.
 *
 * This code is derived from software contributed to Berkeley by
 * Chris Torek.
 *
 * Redistribution and use in source and binary forms, with or without
 * modification, are permitted provided that the following conditions
 * are met:
 * 1. Redistributions of source code must retain the above copyright
 *    notice, this list of conditions and the following disclaimer.
 * 2. Redistributions in binary form must reproduce the above copyright
 *    notice, this list of conditions and the following disclaimer in the
 *    documentation and/or other materials provided with the distribution.
 * 3. Neither the name of the University nor the names of its contributors
 *    may be used to endorse or promote products derived from this software
 *    without specific prior written permission.
 *
 * THIS SOFTWARE IS PROVIDED BY THE REGENTS AND CONTRIBUTORS ``AS IS'' AND
 * ANY EXPRESS OR IMPLIED WARRANTIES, INCLUDING, BUT NOT LIMITED TO, THE
 * IMPLIED WARRANTIES OF MERCHANTABILITY AND FITNESS FOR A PARTICULAR PURPOSE
 * ARE DISCLAIMED.  IN NO EVENT SHALL THE REGENTS OR CONTRIBUTORS BE LIABLE
 * FOR ANY DIRECT, INDIRECT, INCIDENTAL, SPECIAL, EXEMPLARY, OR CONSEQUENTIAL
 * DAMAGES (INCLUDING, BUT NOT LIMITED TO, PROCUREMENT OF SUBSTITUTE GOODS
 * OR SERVICES; LOSS OF USE, DATA, OR PROFITS; OR BUSINESS INTERRUPTION)
 * HOWEVER CAUSED AND ON ANY THEORY OF LIABILITY, WHETHER IN CONTRACT, STRICT
 * LIABILITY, OR TORT (INCLUDING NEGLIGENCE OR OTHERWISE) ARISING IN ANY WAY
 * OUT OF THE USE OF THIS SOFTWARE, EVEN IF ADVISED OF THE POSSIBILITY OF
 * SUCH DAMAGE.
 */

/*
 * Find the first occurrence of find in s, ignore case.
 */

static gchar *
_gst_ascii_strcasestr (const gchar * s, const gchar * find)
{
  gchar c, sc;
  gsize len;

  if ((c = *find++) != 0) {
    c = g_ascii_tolower (c);
    len = strlen (find);
    do {
      do {
        if ((sc = *s++) == 0)
          return (NULL);
      } while (g_ascii_tolower (sc) != c);
    } while (g_ascii_strncasecmp (s, find, len) != 0);
    s--;
  }
  return (gchar *) (gintptr) (s);
}
#endif

GType
gst_uri_handler_get_type (void)
{
  static gsize urihandler_type = 0;

  if (g_once_init_enter (&urihandler_type)) {
    GType _type;
    static const GTypeInfo urihandler_info = {
      sizeof (GstURIHandlerInterface),
      NULL,
      NULL,
      NULL,
      NULL,
      NULL,
      0,
      0,
      NULL,
      NULL
    };

    _type = g_type_register_static (G_TYPE_INTERFACE,
        "GstURIHandler", &urihandler_info, 0);

    GST_DEBUG_CATEGORY_INIT (gst_uri_handler_debug, "GST_URI", GST_DEBUG_BOLD,
        "handling of URIs");
    g_once_init_leave (&urihandler_type, _type);
  }
  return urihandler_type;
}

GQuark
gst_uri_error_quark (void)
{
  return g_quark_from_static_string ("gst-uri-error-quark");
}

static void
gst_uri_protocol_check_internal (const gchar * uri, gchar ** endptr)
{
  gchar *check = (gchar *) uri;

  g_assert (uri != NULL);
  g_assert (endptr != NULL);

  if (g_ascii_isalpha (*check)) {
    check++;
    while (g_ascii_isalnum (*check) || *check == '+'
        || *check == '-' || *check == '.')
      check++;
  }

  *endptr = check;
}

/**
 * gst_uri_protocol_is_valid:
 * @protocol: A string
 *
 * Tests if the given string is a valid protocol identifier. Protocols
 * must consist of alphanumeric characters, '+', '-' and '.' and must
 * start with a alphabetic character. See RFC 3986 Section 3.1.
 *
 * Returns: %TRUE if the string is a valid protocol identifier, %FALSE otherwise.
 */
gboolean
gst_uri_protocol_is_valid (const gchar * protocol)
{
  gchar *endptr;

  g_return_val_if_fail (protocol != NULL, FALSE);

  gst_uri_protocol_check_internal (protocol, &endptr);

  return *endptr == '\0' && ((gsize) (endptr - protocol)) >= 2;
}

/**
 * gst_uri_is_valid:
 * @uri: A URI string
 *
 * Tests if the given string is a valid URI identifier. URIs start with a valid
 * scheme followed by ":" and maybe a string identifying the location.
 *
 * Note that this function doesn't check if the URI can be succesfully parsed
 * and decoded. It merely checks the scheme is valid, followed by ':'.
 *
 * Returns: %TRUE if the string is a valid URI
 *
 * Deprecated: 1.20: Use g_uri_is_valid() instead.
 */
gboolean
gst_uri_is_valid (const gchar * uri)
{
  gchar *endptr;

  g_return_val_if_fail (uri != NULL, FALSE);

  gst_uri_protocol_check_internal (uri, &endptr);

  return *endptr == ':' && ((gsize) (endptr - uri)) >= 2;
}

/**
 * gst_uri_get_protocol:
 * @uri: A URI string
 *
 * Extracts the protocol out of a given valid URI. The returned string must be
 * freed using g_free().
 *
 * Returns: (nullable): The protocol for this URI.
 */
gchar *
gst_uri_get_protocol (const gchar * uri)
{
  gchar *colon;

  g_return_val_if_fail (uri != NULL, NULL);
  g_return_val_if_fail (gst_uri_is_valid (uri), NULL);

  colon = strstr (uri, ":");

  return g_ascii_strdown (uri, colon - uri);
}

/**
 * gst_uri_has_protocol:
 * @uri: a URI string
 * @protocol: a protocol string (e.g. "http")
 *
 * Checks if the protocol of a given valid URI matches @protocol.
 *
 * Returns: %TRUE if the protocol matches.
 */
gboolean
gst_uri_has_protocol (const gchar * uri, const gchar * protocol)
{
  g_return_val_if_fail (uri != NULL, FALSE);
  g_return_val_if_fail (protocol != NULL, FALSE);
  g_return_val_if_fail (gst_uri_is_valid (uri), FALSE);

#if GLIB_CHECK_VERSION(2,66,0)
  {
    char *scheme = g_uri_parse_scheme (uri);
    gboolean matches =
        scheme ? g_ascii_strcasecmp (scheme, protocol) == 0 : FALSE;
    g_free (scheme);
    return matches;
  }
#else
  {
    gchar *colon = strstr (uri, ":");

    if (colon == NULL)
      return FALSE;

    return (colon - uri) == strlen (protocol)
        && g_ascii_strncasecmp (uri, protocol, (gsize) (colon - uri)) == 0;
  }
#endif
}

/**
 * gst_uri_get_location:
 * @uri: A URI string
 *
 * Extracts the location out of a given valid URI, ie. the protocol and "://"
 * are stripped from the URI, which means that the location returned includes
 * the hostname if one is specified. The returned string must be freed using
 * g_free().
 *
 * Free-function: g_free
 *
 * Returns: (transfer full) (nullable): the location for this URI. Returns
 *     %NULL if the URI isn't valid. If the URI does not contain a location, an
 *     empty string is returned.
 */
gchar *
gst_uri_get_location (const gchar * uri)
{
  const gchar *colon;
  gchar *unescaped = NULL;

  g_return_val_if_fail (uri != NULL, NULL);
  g_return_val_if_fail (gst_uri_is_valid (uri), NULL);

  colon = strstr (uri, "://");
  if (!colon)
    return NULL;

  unescaped = g_uri_unescape_string (colon + 3, "/");

  /* On Windows an URI might look like file:///c:/foo/bar.txt or
   * file:///c|/foo/bar.txt (some Netscape versions) and we want to
   * return c:/foo/bar.txt as location rather than /c:/foo/bar.txt.
   * Can't use g_filename_from_uri() here because it will only handle the
   * file:// protocol */
#ifdef G_OS_WIN32
  if (unescaped != NULL && unescaped[0] == '/' &&
      g_ascii_isalpha (unescaped[1]) &&
      (unescaped[2] == ':' || unescaped[2] == '|')) {
    unescaped[2] = ':';
    memmove (unescaped, unescaped + 1, strlen (unescaped + 1) + 1);
  }
#endif

  GST_LOG ("extracted location '%s' from URI '%s'", GST_STR_NULL (unescaped),
      uri);
  return unescaped;
}

/**
 * gst_uri_construct:
 * @protocol: Protocol for URI
 * @location: (transfer none): Location for URI
 *
 * Constructs a URI for a given valid protocol and location.
 *
 * Free-function: g_free
 *
 * Returns: (transfer full): a new string for this URI. Returns %NULL if the
 *     given URI protocol is not valid, or the given location is %NULL.
 *
 * Deprecated: Use GstURI instead.
 */
#ifndef GST_REMOVE_DEPRECATED
gchar *
gst_uri_construct (const gchar * protocol, const gchar * location)
{
  char *escaped, *proto_lowercase;
  char *retval;

  g_return_val_if_fail (gst_uri_protocol_is_valid (protocol), NULL);
  g_return_val_if_fail (location != NULL, NULL);

  proto_lowercase = g_ascii_strdown (protocol, -1);
  escaped = g_uri_escape_string (location, "/?&=", FALSE);
  retval = g_strdup_printf ("%s://%s", proto_lowercase, escaped);
  g_free (escaped);
  g_free (proto_lowercase);

  return retval;
}
#endif

typedef struct
{
  GstURIType type;
  const gchar *protocol;
}
SearchEntry;

static gboolean
search_by_entry (GstPluginFeature * feature, gpointer search_entry)
{
  const gchar *const *protocols;
  GstElementFactory *factory;
  SearchEntry *entry = (SearchEntry *) search_entry;

  if (!GST_IS_ELEMENT_FACTORY (feature))
    return FALSE;
  factory = GST_ELEMENT_FACTORY_CAST (feature);

  if (factory->uri_type != entry->type)
    return FALSE;

  protocols = gst_element_factory_get_uri_protocols (factory);

  if (protocols == NULL) {
    g_warning ("Factory '%s' implements GstUriHandler interface but returned "
        "no supported protocols!", gst_plugin_feature_get_name (feature));
    return FALSE;
  }

  while (*protocols != NULL) {
    if (g_ascii_strcasecmp (*protocols, entry->protocol) == 0)
      return TRUE;
    protocols++;
  }
  return FALSE;
}

static gint
sort_by_rank (GstPluginFeature * first, GstPluginFeature * second)
{
  return gst_plugin_feature_get_rank (second) -
      gst_plugin_feature_get_rank (first);
}

static GList *
get_element_factories_from_uri_protocol (const GstURIType type,
    const gchar * protocol)
{
  GList *possibilities;
  SearchEntry entry;

  g_return_val_if_fail (protocol, NULL);

  entry.type = type;
  entry.protocol = protocol;
  possibilities = gst_registry_feature_filter (gst_registry_get (),
      search_by_entry, FALSE, &entry);

  return possibilities;
}

/**
 * gst_uri_protocol_is_supported:
 * @type: Whether to check for a source or a sink
 * @protocol: Protocol that should be checked for (e.g. "http" or "smb")
 *
 * Checks if an element exists that supports the given URI protocol. Note
 * that a positive return value does not imply that a subsequent call to
 * gst_element_make_from_uri() is guaranteed to work.
 *
 * Returns: %TRUE
*/
gboolean
gst_uri_protocol_is_supported (const GstURIType type, const gchar * protocol)
{
  GList *possibilities;

  g_return_val_if_fail (protocol, FALSE);

  possibilities = get_element_factories_from_uri_protocol (type, protocol);

  if (possibilities) {
    g_list_free (possibilities);
    return TRUE;
  } else
    return FALSE;
}

/**
 * gst_element_make_from_uri:
 * @type: Whether to create a source or a sink
 * @uri: URI to create an element for
 * @elementname: (allow-none): Name of created element, can be %NULL.
 * @error: (allow-none): address where to store error information, or %NULL.
 *
 * Creates an element for handling the given URI.
 *
 * Returns: (transfer floating): a new element or %NULL if none
 * could be created
 */
GstElement *
gst_element_make_from_uri (const GstURIType type, const gchar * uri,
    const gchar * elementname, GError ** error)
{
  GList *possibilities, *walk;
  gchar *protocol;
  GstElement *ret = NULL;

  g_return_val_if_fail (gst_is_initialized (), NULL);
  g_return_val_if_fail (GST_URI_TYPE_IS_VALID (type), NULL);
  g_return_val_if_fail (gst_uri_is_valid (uri), NULL);
  g_return_val_if_fail (error == NULL || *error == NULL, NULL);

  GST_DEBUG ("type:%d, uri:%s, elementname:%s", type, uri, elementname);

  protocol = gst_uri_get_protocol (uri);
  possibilities = get_element_factories_from_uri_protocol (type, protocol);

  if (!possibilities) {
    GST_DEBUG ("No %s for URI '%s'", type == GST_URI_SINK ? "sink" : "source",
        uri);
    /* The error message isn't great, but we don't expect applications to
     * show that error to users, but call the missing plugins functions */
    g_set_error (error, GST_URI_ERROR, GST_URI_ERROR_UNSUPPORTED_PROTOCOL,
        _("No URI handler for the %s protocol found"), protocol);
    g_free (protocol);
    return NULL;
  }
  g_free (protocol);

  possibilities = g_list_sort (possibilities, (GCompareFunc) sort_by_rank);
  walk = possibilities;
  while (walk) {
    GstElementFactory *factory = walk->data;
    GError *uri_err = NULL;

    ret = gst_element_factory_create (factory, elementname);
    if (ret != NULL) {
      GstURIHandler *handler = GST_URI_HANDLER (ret);

      if (gst_uri_handler_set_uri (handler, uri, &uri_err))
        break;

      GST_WARNING ("%s didn't accept URI '%s': %s", GST_OBJECT_NAME (ret), uri,
          uri_err->message);

      if (error != NULL && *error == NULL)
        g_propagate_error (error, uri_err);
      else
        g_error_free (uri_err);

      gst_object_unref (ret);
      ret = NULL;
    }
    walk = walk->next;
  }
  gst_plugin_feature_list_free (possibilities);

  GST_LOG_OBJECT (ret, "created %s for URL '%s'",
      type == GST_URI_SINK ? "sink" : "source", uri);

  /* if the first handler didn't work, but we found another one that works */
  if (ret != NULL)
    g_clear_error (error);

  return ret;
}

/**
 * gst_uri_handler_get_uri_type:
 * @handler: A #GstURIHandler.
 *
 * Gets the type of the given URI handler
 *
 * Returns: the #GstURIType of the URI handler.
 * Returns #GST_URI_UNKNOWN if the @handler isn't implemented correctly.
 */
GstURIType
gst_uri_handler_get_uri_type (GstURIHandler * handler)
{
  GstURIHandlerInterface *iface;
  GstURIType ret;

  g_return_val_if_fail (GST_IS_URI_HANDLER (handler), GST_URI_UNKNOWN);

  iface = GST_URI_HANDLER_GET_INTERFACE (handler);
  g_return_val_if_fail (iface != NULL, GST_URI_UNKNOWN);
  g_return_val_if_fail (iface->get_type != NULL, GST_URI_UNKNOWN);

  ret = iface->get_type (G_OBJECT_TYPE (handler));
  g_return_val_if_fail (GST_URI_TYPE_IS_VALID (ret), GST_URI_UNKNOWN);

  return ret;
}

/**
 * gst_uri_handler_get_protocols:
 * @handler: A #GstURIHandler.
 *
 * Gets the list of protocols supported by @handler. This list may not be
 * modified.
 *
 * Returns: (transfer none) (element-type utf8) (nullable): the
 *     supported protocols.  Returns %NULL if the @handler isn't
 *     implemented properly, or the @handler doesn't support any
 *     protocols.
 */
const gchar *const *
gst_uri_handler_get_protocols (GstURIHandler * handler)
{
  GstURIHandlerInterface *iface;
  const gchar *const *ret;

  g_return_val_if_fail (GST_IS_URI_HANDLER (handler), NULL);

  iface = GST_URI_HANDLER_GET_INTERFACE (handler);
  g_return_val_if_fail (iface != NULL, NULL);
  g_return_val_if_fail (iface->get_protocols != NULL, NULL);

  ret = iface->get_protocols (G_OBJECT_TYPE (handler));
  g_return_val_if_fail (ret != NULL, NULL);

  return ret;
}

/**
 * gst_uri_handler_get_uri:
 * @handler: A #GstURIHandler
 *
 * Gets the currently handled URI.
 *
 * Returns: (transfer full) (nullable): the URI currently handled by
 *   the @handler.  Returns %NULL if there are no URI currently
 *   handled. The returned string must be freed with g_free() when no
 *   longer needed.
 */
gchar *
gst_uri_handler_get_uri (GstURIHandler * handler)
{
  GstURIHandlerInterface *iface;
  gchar *ret;

  g_return_val_if_fail (GST_IS_URI_HANDLER (handler), NULL);

  iface = GST_URI_HANDLER_GET_INTERFACE (handler);
  g_return_val_if_fail (iface != NULL, NULL);
  g_return_val_if_fail (iface->get_uri != NULL, NULL);
  ret = iface->get_uri (handler);
  if (ret != NULL)
    g_return_val_if_fail (gst_uri_is_valid (ret), NULL);

  return ret;
}

/**
 * gst_uri_handler_set_uri:
 * @handler: A #GstURIHandler
 * @uri: URI to set
 * @error: (allow-none): address where to store a #GError in case of
 *    an error, or %NULL
 *
 * Tries to set the URI of the given handler.
 *
 * Returns: %TRUE if the URI was set successfully, else %FALSE.
 */
gboolean
gst_uri_handler_set_uri (GstURIHandler * handler, const gchar * uri,
    GError ** error)
{
  GstURIHandlerInterface *iface;
  gboolean ret;
  gchar *protocol;

  g_return_val_if_fail (GST_IS_URI_HANDLER (handler), FALSE);
  g_return_val_if_fail (gst_uri_is_valid (uri), FALSE);
  g_return_val_if_fail (error == NULL || *error == NULL, FALSE);

  iface = GST_URI_HANDLER_GET_INTERFACE (handler);
  g_return_val_if_fail (iface != NULL, FALSE);
  g_return_val_if_fail (iface->set_uri != NULL, FALSE);

  protocol = gst_uri_get_protocol (uri);

  if (iface->get_protocols) {
    const gchar *const *protocols;
    const gchar *const *p;
    gboolean found_protocol = FALSE;

    protocols = iface->get_protocols (G_OBJECT_TYPE (handler));
    if (protocols != NULL) {
      for (p = protocols; *p != NULL; ++p) {
        if (g_ascii_strcasecmp (protocol, *p) == 0) {
          found_protocol = TRUE;
          break;
        }
      }

      if (!found_protocol) {
        g_set_error (error, GST_URI_ERROR, GST_URI_ERROR_UNSUPPORTED_PROTOCOL,
            _("URI scheme '%s' not supported"), protocol);
        g_free (protocol);
        return FALSE;
      }
    }
  }

  ret = iface->set_uri (handler, uri, error);

  g_free (protocol);

  return ret;
}

static gchar *
gst_file_utils_canonicalise_path (const gchar * path)
{
  gchar **parts, **p, *clean_path;

#ifdef G_OS_WIN32
  {
    GST_WARNING ("FIXME: canonicalise win32 path");
    return g_strdup (path);
  }
#endif

  parts = g_strsplit (path, "/", -1);

  p = parts;
  while (*p != NULL) {
    if (strcmp (*p, ".") == 0) {
      /* just move all following parts on top of this, incl. NUL terminator */
      g_free (*p);
      memmove (p, p + 1, (g_strv_length (p + 1) + 1) * sizeof (gchar *));
      /* re-check the new current part again in the next iteration */
      continue;
    } else if (strcmp (*p, "..") == 0 && p > parts) {
      /* just move all following parts on top of the previous part, incl.
       * NUL terminator */
      g_free (*(p - 1));
      g_free (*p);
      memmove (p - 1, p + 1, (g_strv_length (p + 1) + 1) * sizeof (gchar *));
      /* re-check the new current part again in the next iteration */
      --p;
      continue;
    }
    ++p;
  }
  if (*path == '/') {
    guint num_parts;

    num_parts = g_strv_length (parts) + 1;      /* incl. terminator */
    parts = g_renew (gchar *, parts, num_parts + 1);
    memmove (parts + 1, parts, num_parts * sizeof (gchar *));
    parts[0] = g_strdup ("/");
  }

  clean_path = g_build_filenamev (parts);
  g_strfreev (parts);
  return clean_path;
}

static gboolean
file_path_contains_relatives (const gchar * path)
{
  return (strstr (path, "/./") != NULL || strstr (path, "/../") != NULL ||
      strstr (path, G_DIR_SEPARATOR_S "." G_DIR_SEPARATOR_S) != NULL ||
      strstr (path, G_DIR_SEPARATOR_S ".." G_DIR_SEPARATOR_S) != NULL);
}

/**
 * gst_filename_to_uri:
 * @filename: (type filename): absolute or relative file name path
 * @error: pointer to error, or %NULL
 *
 * Similar to g_filename_to_uri(), but attempts to handle relative file paths
 * as well. Before converting @filename into an URI, it will be prefixed by
 * the current working directory if it is a relative path, and then the path
 * will be canonicalised so that it doesn't contain any './' or '../' segments.
 *
 * On Windows @filename should be in UTF-8 encoding.
 *
 * Returns: newly-allocated URI string, or NULL on error. The caller must
 *   free the URI string with g_free() when no longer needed.
 */
gchar *
gst_filename_to_uri (const gchar * filename, GError ** error)
{
  gchar *abs_location = NULL;
  gchar *uri, *abs_clean;

  g_return_val_if_fail (filename != NULL, NULL);
  g_return_val_if_fail (error == NULL || *error == NULL, NULL);

  if (g_path_is_absolute (filename)) {
    if (!file_path_contains_relatives (filename)) {
      uri = g_filename_to_uri (filename, NULL, error);
      goto beach;
    }

    abs_location = g_strdup (filename);
  } else {
    gchar *cwd;

    cwd = g_get_current_dir ();
    abs_location = g_build_filename (cwd, filename, NULL);
    g_free (cwd);

    if (!file_path_contains_relatives (abs_location)) {
      uri = g_filename_to_uri (abs_location, NULL, error);
      goto beach;
    }
  }

  /* path is now absolute, but contains '.' or '..' */
  abs_clean = gst_file_utils_canonicalise_path (abs_location);
  GST_LOG ("'%s' -> '%s' -> '%s'", filename, abs_location, abs_clean);
  uri = g_filename_to_uri (abs_clean, NULL, error);
  g_free (abs_clean);

beach:

  g_free (abs_location);
  GST_DEBUG ("'%s' -> '%s'", filename, uri);
  return uri;
}

/****************************************************************************
 * GstUri - GstMiniObject to parse and merge URIs according to IETF RFC 3986
 ****************************************************************************/

/**
 * SECTION:gsturi
 * @title: GstUri
 * @short_description: URI parsing and manipulation.
 *
 * A #GstUri object can be used to parse and split a URI string into its
 * constituent parts. Two #GstUri objects can be joined to make a new #GstUri
 * using the algorithm described in RFC3986.
 */

/* Definition for GstUri object */
struct _GstUri
{
  /*< private > */
  GstMiniObject mini_object;
  gchar *scheme;
  gchar *userinfo;
  gchar *host;
  guint port;
  GList *path;
  GHashTable *query;
  gchar *fragment;
};

GST_DEFINE_MINI_OBJECT_TYPE (GstUri, gst_uri);

static GstUri *_gst_uri_copy (const GstUri * uri);
static void _gst_uri_free (GstUri * uri);
static GstUri *_gst_uri_new (void);
static GList *_remove_dot_segments (GList * path);

/* private GstUri functions */

static GstUri *
_gst_uri_new (void)
{
  GstUri *uri;

  g_return_val_if_fail (gst_is_initialized (), NULL);

  uri = GST_URI_CAST (g_slice_new0 (GstUri));

  if (uri)
    gst_mini_object_init (GST_MINI_OBJECT_CAST (uri), 0, gst_uri_get_type (),
        (GstMiniObjectCopyFunction) _gst_uri_copy, NULL,
        (GstMiniObjectFreeFunction) _gst_uri_free);

  return uri;
}

static void
_gst_uri_free (GstUri * uri)
{
  g_return_if_fail (GST_IS_URI (uri));

  g_free (uri->scheme);
  g_free (uri->userinfo);
  g_free (uri->host);
  g_list_free_full (uri->path, g_free);
  if (uri->query)
    g_hash_table_unref (uri->query);
  g_free (uri->fragment);

#ifdef USE_POISONING
  memset (uri, 0xff, sizeof (*uri));
#endif

  g_slice_free1 (sizeof (*uri), uri);
}

static GHashTable *
_gst_uri_copy_query_table (GHashTable * orig)
{
  GHashTable *new = NULL;

  if (orig != NULL) {
    GHashTableIter iter;
    gpointer key, value;
    new = g_hash_table_new_full (g_str_hash, g_str_equal, g_free, g_free);
    g_hash_table_iter_init (&iter, orig);
    while (g_hash_table_iter_next (&iter, &key, &value)) {
      g_hash_table_insert (new, g_strdup (key), g_strdup (value));
    }
  }

  return new;
}

static GstUri *
_gst_uri_copy (const GstUri * orig_uri)
{
  GstUri *new_uri;

  g_return_val_if_fail (GST_IS_URI (orig_uri), NULL);

  new_uri = _gst_uri_new ();

  if (new_uri) {
    new_uri->scheme = g_strdup (orig_uri->scheme);
    new_uri->userinfo = g_strdup (orig_uri->userinfo);
    new_uri->host = g_strdup (orig_uri->host);
    new_uri->port = orig_uri->port;
    new_uri->path = g_list_copy_deep (orig_uri->path, (GCopyFunc) g_strdup,
        NULL);
    new_uri->query = _gst_uri_copy_query_table (orig_uri->query);
    new_uri->fragment = g_strdup (orig_uri->fragment);
  }

  return new_uri;
}

/*
 * _gst_uri_compare_lists:
 *
 * Compare two lists for equality. This compares the two lists, item for item,
 * comparing items in the same position in the two lists. If @first is
 * considered less than @second the result will be negative. If @first is
 * considered to be more than @second then the result will be positive. If the
 * lists are considered to be equal then the result will be 0. If two lists
 * have the same items, but one list is shorter than the other, then the
 * shorter list is considered to be less than the longer list.
 */
static gint
_gst_uri_compare_lists (GList * first, GList * second, GCompareFunc cmp_fn)
{
  GList *itr1, *itr2;
  gint result;

  for (itr1 = first, itr2 = second;
      itr1 != NULL || itr2 != NULL; itr1 = itr1->next, itr2 = itr2->next) {
    if (itr1 == NULL)
      return -1;
    if (itr2 == NULL)
      return 1;
    result = cmp_fn (itr1->data, itr2->data);
    if (result != 0)
      return result;
  }
  return 0;
}

typedef enum
{
  _GST_URI_NORMALIZE_LOWERCASE = 1,
  _GST_URI_NORMALIZE_UPPERCASE = 2
} _GstUriNormalizations;

/*
 * Find the first character that hasn't been normalized according to the @flags.
 */
static gchar *
_gst_uri_first_non_normalized_char (gchar * str, guint flags)
{
  gchar *pos;

  if (str == NULL)
    return NULL;

  for (pos = str; *pos; pos++) {
    if ((flags & _GST_URI_NORMALIZE_UPPERCASE) && g_ascii_islower (*pos))
      return pos;
    if ((flags & _GST_URI_NORMALIZE_LOWERCASE) && g_ascii_isupper (*pos))
      return pos;
  }
  return NULL;
}

static gboolean
_gst_uri_normalize_lowercase (gchar * str)
{
  gchar *pos;
  gboolean ret = FALSE;

  for (pos = _gst_uri_first_non_normalized_char (str,
          _GST_URI_NORMALIZE_LOWERCASE);
      pos != NULL;
      pos = _gst_uri_first_non_normalized_char (pos + 1,
          _GST_URI_NORMALIZE_LOWERCASE)) {
    *pos = g_ascii_tolower (*pos);
    ret = TRUE;
  }

  return ret;
}

#define _gst_uri_normalize_scheme _gst_uri_normalize_lowercase
#define _gst_uri_normalize_hostname _gst_uri_normalize_lowercase

static gboolean
_gst_uri_normalize_path (GList ** path)
{
  GList *new_path;

  new_path = _remove_dot_segments (*path);
  if (_gst_uri_compare_lists (new_path, *path, (GCompareFunc) g_strcmp0) != 0) {
    g_list_free_full (*path, g_free);
    *path = new_path;
    return TRUE;
  }
  g_list_free_full (new_path, g_free);

  return FALSE;
}

/* RFC 3986 functions */

static GList *
_merge (GList * base, GList * path)
{
  GList *ret, *path_copy, *last;

  path_copy = g_list_copy_deep (path, (GCopyFunc) g_strdup, NULL);
  /* if base is NULL make path absolute */
  if (base == NULL) {
    if (path_copy != NULL && path_copy->data != NULL) {
      path_copy = g_list_prepend (path_copy, NULL);
    }
    return path_copy;
  }

  ret = g_list_copy_deep (base, (GCopyFunc) g_strdup, NULL);
  last = g_list_last (ret);
  ret = g_list_remove_link (ret, last);
  g_list_free_full (last, g_free);
  ret = g_list_concat (ret, path_copy);

  return ret;
}

static GList *
_remove_dot_segments (GList * path)
{
  GList *out, *elem, *next;

  if (path == NULL)
    return NULL;

  out = g_list_copy_deep (path, (GCopyFunc) g_strdup, NULL);

  for (elem = out; elem; elem = next) {
    next = elem->next;
    if (elem->data == NULL && elem != out && next != NULL) {
      out = g_list_delete_link (out, elem);
    } else if (g_strcmp0 (elem->data, ".") == 0) {
      g_free (elem->data);
      out = g_list_delete_link (out, elem);
    } else if (g_strcmp0 (elem->data, "..") == 0) {
      GList *prev = g_list_previous (elem);
      if (prev && (prev != out || prev->data != NULL)) {
        g_free (prev->data);
        out = g_list_delete_link (out, prev);
      }
      g_free (elem->data);
      if (next != NULL) {
        out = g_list_delete_link (out, elem);
      } else {
        /* path ends in '/..' We need to keep the last '/' */
        elem->data = NULL;
      }
    }
  }

  return out;
}

#if !GLIB_CHECK_VERSION(2,66,0)
static gchar *
_gst_uri_escape_userinfo (const gchar * userinfo)
{
  return g_uri_escape_string (userinfo,
      G_URI_RESERVED_CHARS_ALLOWED_IN_USERINFO, FALSE);
}

static gchar *
_gst_uri_escape_host (const gchar * host)
{
  return g_uri_escape_string (host,
      G_URI_RESERVED_CHARS_SUBCOMPONENT_DELIMITERS, FALSE);
}

static gchar *
_gst_uri_escape_host_colon (const gchar * host)
{
  return g_uri_escape_string (host,
      G_URI_RESERVED_CHARS_SUBCOMPONENT_DELIMITERS ":", FALSE);
}

static gchar *
_gst_uri_escape_fragment (const gchar * fragment)
{
  return g_uri_escape_string (fragment,
      G_URI_RESERVED_CHARS_ALLOWED_IN_PATH "?", FALSE);
}
#endif

static gchar *
_gst_uri_escape_path_segment (const gchar * segment)
{
  return g_uri_escape_string (segment,
      G_URI_RESERVED_CHARS_ALLOWED_IN_PATH_ELEMENT, FALSE);
}

static gchar *
_gst_uri_escape_http_query_element (const gchar * element)
{
  gchar *ret, *c;

  ret = g_uri_escape_string (element, "!$'()*,;:@/?= ", FALSE);
  for (c = ret; *c; c++)
    if (*c == ' ')
      *c = '+';
  return ret;
}

static GList *
_gst_uri_path_to_list (const gchar * str, gboolean unescape)
{
  GList *new_list = NULL;

  if (str) {
    gchar **split_str;

    split_str = g_strsplit (str, "/", -1);
    if (split_str) {
      gchar **next_elem;
      for (next_elem = split_str; *next_elem; next_elem += 1) {
        gchar *elem = **next_elem ? *next_elem : NULL;

        elem = unescape ? g_uri_unescape_string (elem, NULL) : g_strdup (elem);

        new_list = g_list_append (new_list, elem);
      }
    }
    g_strfreev (split_str);
  }

  return new_list;
}

static GHashTable *
_gst_uri_query_to_table (const gchar * str, gboolean unescape)
{
  GHashTable *new_table = NULL;

  if (str) {
    const gchar *pct_part_sep = "%26", *pct_kv_sep = "%3D";     /*  & and = */
    gchar **split_parts;

    new_table = g_hash_table_new_full (g_str_hash, g_str_equal, g_free, g_free);

    split_parts = g_strsplit (str, "&", -1);
    if (split_parts) {
      gchar **next_part;
      for (next_part = split_parts; *next_part; next_part += 1) {
        gchar *part = *next_part;
        gchar *kv_sep_pos;
        gchar *key, *value;
        /* if we are converting percent encoded versions of separators then
         *  substitute the part separator now. */
        if (!unescape) {
          gchar *next_sep;
          for (next_sep = strcasestr (part, pct_part_sep); next_sep;
              next_sep = strcasestr (next_sep + 1, pct_part_sep)) {
            *next_sep = '&';
            memmove (next_sep + 1, next_sep + 3, strlen (next_sep + 3) + 1);
          }
        }
        /* find the key/value separator within the part */
        kv_sep_pos = g_strstr_len (part, -1, "=");
        if (kv_sep_pos == NULL) {
          if (unescape) {
            key = g_uri_unescape_string (part, NULL);
          } else {
            key = g_strdup (part);
          }
          value = NULL;
        } else {
          if (unescape) {
            key = g_uri_unescape_segment (part, kv_sep_pos, NULL);
            value = g_uri_unescape_string (kv_sep_pos + 1, NULL);
          } else {
            key = g_strndup (part, kv_sep_pos - part);
            value = g_strdup (kv_sep_pos + 1);
          }
        }
        /* if we are converting percent encoded versions of separators then
         *  substitute the key/value separator in both key and value now. */
        if (!unescape) {
          gchar *next_sep;
          for (next_sep = strcasestr (key, pct_kv_sep); next_sep;
              next_sep = strcasestr (next_sep + 1, pct_kv_sep)) {
            *next_sep = '=';
            memmove (next_sep + 1, next_sep + 3, strlen (next_sep + 3) + 1);
          }
          if (value) {
            for (next_sep = strcasestr (value, pct_kv_sep); next_sep;
                next_sep = strcasestr (next_sep + 1, pct_kv_sep)) {
              *next_sep = '=';
              memmove (next_sep + 1, next_sep + 3, strlen (next_sep + 3) + 1);
            }
          }
        }
        /* add value to the table */
        g_hash_table_insert (new_table, key, value);
      }
    }
    /* tidy up */
    g_strfreev (split_parts);
  }

  return new_table;
}


/*
 * Method definitions.
 */

/**
 * gst_uri_new:
 * @scheme: (nullable): The scheme for the new URI.
 * @userinfo: (nullable): The user-info for the new URI.
 * @host: (nullable): The host name for the new URI.
 * @port: The port number for the new URI or %GST_URI_NO_PORT.
 * @path: (nullable): The path for the new URI with '/' separating path
 *                      elements.
 * @query: (nullable): The query string for the new URI with '&' separating
 *                       query elements. Elements containing '&' characters
 *                       should encode them as "&percnt;26".
 * @fragment: (nullable): The fragment name for the new URI.
 *
 * Creates a new #GstUri object with the given URI parts. The path and query
 * strings will be broken down into their elements. All strings should not be
 * escaped except where indicated.
 *
 * Returns: (transfer full): A new #GstUri object.
 *
 * Since: 1.6
 */
GstUri *
gst_uri_new (const gchar * scheme, const gchar * userinfo, const gchar * host,
    guint port, const gchar * path, const gchar * query, const gchar * fragment)
{
  GstUri *new_uri;

  new_uri = _gst_uri_new ();
  if (new_uri) {
    new_uri->scheme = g_strdup (scheme);
    new_uri->userinfo = g_strdup (userinfo);
    new_uri->host = g_strdup (host);
    new_uri->port = port;
    new_uri->path = _gst_uri_path_to_list (path, FALSE);
    new_uri->query = _gst_uri_query_to_table (query, FALSE);
    new_uri->fragment = g_strdup (fragment);
  }

  return new_uri;
}

/**
 * gst_uri_new_with_base:
 * @base: (transfer none)(nullable): The base URI to join the new URI to.
 * @scheme: (nullable): The scheme for the new URI.
 * @userinfo: (nullable): The user-info for the new URI.
 * @host: (nullable): The host name for the new URI.
 * @port: The port number for the new URI or %GST_URI_NO_PORT.
 * @path: (nullable): The path for the new URI with '/' separating path
 *                      elements.
 * @query: (nullable): The query string for the new URI with '&' separating
 *                       query elements. Elements containing '&' characters
 *                       should encode them as "&percnt;26".
 * @fragment: (nullable): The fragment name for the new URI.
 *
 * Like gst_uri_new(), but joins the new URI onto a base URI.
 *
 * Returns: (transfer full): The new URI joined onto @base.
 *
 * Since: 1.6
 */
GstUri *
gst_uri_new_with_base (GstUri * base, const gchar * scheme,
    const gchar * userinfo, const gchar * host, guint port, const gchar * path,
    const gchar * query, const gchar * fragment)
{
  GstUri *new_rel_uri;
  GstUri *new_uri;

  g_return_val_if_fail (base == NULL || GST_IS_URI (base), NULL);

  new_rel_uri = gst_uri_new (scheme, userinfo, host, port, path, query,
      fragment);
  new_uri = gst_uri_join (base, new_rel_uri);
  gst_uri_unref (new_rel_uri);

  return new_uri;
}

static GstUri *
_gst_uri_from_string_internal (const gchar * uri, gboolean unescape)
{
#if GLIB_CHECK_VERSION(2,66,0)
  GstUri *gsturi;

  gsturi = _gst_uri_new ();
  if (gsturi && uri) {
    GError *err = NULL;
    char *path = NULL, *query = NULL;
    gint port;

    /* for compatibility with gsturi, ignore initial spaces */
    while (*uri == '\v' || g_ascii_isspace (*uri))
      uri++;

    if (!g_uri_split (uri,
            unescape ? G_URI_FLAGS_ENCODED_PATH | G_URI_FLAGS_ENCODED_QUERY :
            G_URI_FLAGS_ENCODED | G_URI_FLAGS_PARSE_RELAXED, &gsturi->scheme,
            &gsturi->userinfo, &gsturi->host, &port, &path, &query,
            &gsturi->fragment, &err)) {
      GST_DEBUG ("Unable to parse URI: %s", err->message);
      g_error_free (err);
      gst_uri_unref (gsturi);
      return NULL;
    }
    /* for compatibility with gsturi, don't capture empty host */
    if (!g_strcmp0 (gsturi->host, "")) {
      g_clear_pointer (&gsturi->host, g_free);
    }
    gsturi->port = port > 0 ? port : 0;
    gsturi->path = _gst_uri_path_to_list (path, TRUE);
    gsturi->query = _gst_uri_query_to_table (query, TRUE);
    g_free (path);
    g_free (query);
  }

  return gsturi;
#else
  const gchar *orig_uri = uri;
  GstUri *uri_obj;

  uri_obj = _gst_uri_new ();

  if (uri_obj && uri != NULL) {
    int i = 0;

    /* be helpful and skip initial white space */
    while (*uri == '\v' || g_ascii_isspace (*uri))
      uri++;

    if (g_ascii_isalpha (uri[i])) {
      /* find end of scheme name */
      i++;
      while (g_ascii_isalnum (uri[i]) || uri[i] == '+' || uri[i] == '-' ||
          uri[i] == '.')
        i++;
    }
    if (i > 0 && uri[i] == ':') {
      /* get scheme */
      uri_obj->scheme = g_strndup (uri, i);
      uri += i + 1;
    }
    if (uri[0] == '/' && uri[1] == '/') {
      const gchar *eoa, *eoui, *eoh, *reoh;
      /* get authority [userinfo@]host[:port] */
      uri += 2;
      /* find end of authority */
      eoa = uri + strcspn (uri, "/?#");

      /* find end of userinfo */
      eoui = strchr (uri, '@');
      if (eoui != NULL && eoui < eoa) {
        if (unescape)
          uri_obj->userinfo = g_uri_unescape_segment (uri, eoui, NULL);
        else
          uri_obj->userinfo = g_strndup (uri, eoui - uri);
        uri = eoui + 1;
      }
      /* find end of host */
      if (uri[0] == '[') {
        eoh = strchr (uri, ']');
        if (eoh == NULL || eoh > eoa) {
          GST_DEBUG ("Unable to parse the host part of the URI '%s'.",
              orig_uri);
          gst_uri_unref (uri_obj);
          return NULL;
        }
        reoh = eoh + 1;
        uri++;
      } else {
        reoh = eoh = strchr (uri, ':');
        if (eoh == NULL || eoh > eoa)
          reoh = eoh = eoa;
      }
      /* don't capture empty host strings */
      if (eoh != uri) {
        /* always unescape hostname */
        uri_obj->host = g_uri_unescape_segment (uri, eoh, NULL);
      }

      uri = reoh;
      if (uri < eoa) {
        /* if port number is malformed then we can't parse this */
        if (uri[0] != ':' || strspn (uri + 1, "0123456789") != eoa - uri - 1) {
          GST_DEBUG ("Unable to parse host/port part of the URI '%s'.",
              orig_uri);
          gst_uri_unref (uri_obj);
          return NULL;
        }
        /* otherwise treat port as unsigned decimal number */
        uri++;
        while (uri < eoa) {
          uri_obj->port = uri_obj->port * 10 + g_ascii_digit_value (*uri);
          uri++;
        }
      }
      uri = eoa;
    }
    if (uri != NULL && uri[0] != '\0') {
      /* get path */
      size_t len;
      len = strcspn (uri, "?#");
      if (uri[len] == '\0') {
        uri_obj->path = _gst_uri_path_to_list (uri, TRUE);
        uri = NULL;
      } else {
        if (len > 0) {
          gchar *path_str = g_strndup (uri, len);
          uri_obj->path = _gst_uri_path_to_list (path_str, TRUE);
          g_free (path_str);
        }
        uri += len;
      }
    }
    if (uri != NULL && uri[0] == '?') {
      /* get query */
      gchar *eoq;
      eoq = strchr (++uri, '#');
      if (eoq == NULL) {
        uri_obj->query = _gst_uri_query_to_table (uri, TRUE);
        uri = NULL;
      } else {
        if (eoq != uri) {
          gchar *query_str = g_strndup (uri, eoq - uri);
          uri_obj->query = _gst_uri_query_to_table (query_str, TRUE);
          g_free (query_str);
        }
        uri = eoq;
      }
    }
    if (uri != NULL && uri[0] == '#') {
      if (unescape)
        uri_obj->fragment = g_uri_unescape_string (uri + 1, NULL);
      else
        uri_obj->fragment = g_strdup (uri + 1);
    }
  }

  return uri_obj;
#endif
}

/**
 * gst_uri_from_string:
 * @uri: The URI string to parse.
 *
 * Parses a URI string into a new #GstUri object. Will return NULL if the URI
 * cannot be parsed.
 *
 * Returns: (transfer full) (nullable): A new #GstUri object, or NULL.
 *
 * Since: 1.6
 */
GstUri *
gst_uri_from_string (const gchar * uri)
{
  return _gst_uri_from_string_internal (uri, TRUE);
}

/**
 * gst_uri_from_string_escaped:
 * @uri: The URI string to parse.
 *
 * Parses a URI string into a new #GstUri object. Will return NULL if the URI
 * cannot be parsed. This is identical to gst_uri_from_string() except that
 * the userinfo and fragment components of the URI will not be unescaped while
 * parsing.
 *
 * Use this when you need to extract a username and password from the userinfo
 * such as https://user:password@example.com since either may contain
 * a URI-escaped ':' character. gst_uri_from_string() will unescape the entire
 * userinfo component, which will make it impossible to know which ':'
 * delineates the username and password.
 *
 * The same applies to the fragment component of the URI, such as
 * https://example.com/path#fragment which may contain a URI-escaped '#'.
 *
 * Returns: (transfer full) (nullable): A new #GstUri object, or NULL.
 *
 * Since: 1.18
 */
GstUri *
gst_uri_from_string_escaped (const gchar * uri)
{
  return _gst_uri_from_string_internal (uri, FALSE);
}

/**
 * gst_uri_from_string_with_base:
 * @base: (transfer none)(nullable): The base URI to join the new URI with.
 * @uri: The URI string to parse.
 *
 * Like gst_uri_from_string() but also joins with a base URI.
 *
 * Returns: (transfer full): A new #GstUri object.
 *
 * Since: 1.6
 */
GstUri *
gst_uri_from_string_with_base (GstUri * base, const gchar * uri)
{
  GstUri *new_rel_uri;
  GstUri *new_uri;

  g_return_val_if_fail (base == NULL || GST_IS_URI (base), NULL);

  new_rel_uri = gst_uri_from_string (uri);
  new_uri = gst_uri_join (base, new_rel_uri);
  gst_uri_unref (new_rel_uri);

  return new_uri;
}

/**
 * gst_uri_equal:
 * @first: First #GstUri to compare.
 * @second: Second #GstUri to compare.
 *
 * Compares two #GstUri objects to see if they represent the same normalized
 * URI.
 *
 * Returns: %TRUE if the normalized versions of the two URI's would be equal.
 *
 * Since: 1.6
 */
gboolean
gst_uri_equal (const GstUri * first, const GstUri * second)
{
  gchar *first_norm = NULL, *second_norm = NULL;
  GList *first_norm_list = NULL, *second_norm_list = NULL;
  const gchar *first_cmp, *second_cmp;
  GHashTableIter table_iter;
  gpointer key, value;
  int result;

  g_return_val_if_fail ((first == NULL || GST_IS_URI (first)) &&
      (second == NULL || GST_IS_URI (second)), FALSE);

  if (first == second)
    return TRUE;

  if (first == NULL || second == NULL)
    return FALSE;

  if (first->port != second->port)
    return FALSE;

/* work out a version of field value (normalized or not) to compare.
 * first_cmp, second_cmp will be the values to compare later.
 * first_norm, second_norm will be non-NULL if normalized versions are used,
 *  and need to be freed later.
 */
#define GST_URI_NORMALIZED_FIELD(pos, field, norm_fn, flags) \
  pos##_cmp = pos->field; \
  if (_gst_uri_first_non_normalized_char ((gchar*)pos##_cmp, flags) != NULL) { \
    pos##_norm = g_strdup (pos##_cmp); \
    norm_fn (pos##_norm); \
    pos##_cmp = pos##_norm; \
  }

/* compare two string values, normalizing if needed */
#define GST_URI_NORMALIZED_CMP_STR(field, norm_fn, flags) \
  GST_URI_NORMALIZED_FIELD (first, field, norm_fn, flags) \
  GST_URI_NORMALIZED_FIELD (second, field, norm_fn, flags) \
  result = g_strcmp0 (first_cmp, second_cmp); \
  g_free (first_norm); \
  first_norm = NULL; \
  g_free (second_norm); \
  second_norm = NULL; \
  if (result != 0) return FALSE

/* compare two string values */
#define GST_URI_CMP_STR(field) \
  if (g_strcmp0 (first->field, second->field) != 0) return FALSE

/* compare two GLists, normalize lists if needed before comparison */
#define GST_URI_NORMALIZED_CMP_LIST(field, norm_fn, copy_fn, cmp_fn, free_fn) \
  first_norm_list = g_list_copy_deep (first->field, (GCopyFunc) copy_fn, NULL); \
  norm_fn (&first_norm_list); \
  second_norm_list = g_list_copy_deep (second->field, (GCopyFunc) copy_fn, NULL); \
  norm_fn (&second_norm_list); \
  result = _gst_uri_compare_lists (first_norm_list, second_norm_list, (GCompareFunc) cmp_fn); \
  g_list_free_full (first_norm_list, free_fn); \
  g_list_free_full (second_norm_list, free_fn); \
  if (result != 0) return FALSE

  GST_URI_CMP_STR (userinfo);

  GST_URI_CMP_STR (fragment);

  GST_URI_NORMALIZED_CMP_STR (scheme, _gst_uri_normalize_scheme,
      _GST_URI_NORMALIZE_LOWERCASE);

  GST_URI_NORMALIZED_CMP_STR (host, _gst_uri_normalize_hostname,
      _GST_URI_NORMALIZE_LOWERCASE);

  GST_URI_NORMALIZED_CMP_LIST (path, _gst_uri_normalize_path, g_strdup,
      g_strcmp0, g_free);

  if (first->query == NULL && second->query != NULL)
    return FALSE;
  if (first->query != NULL && second->query == NULL)
    return FALSE;
  if (first->query != NULL) {
    if (g_hash_table_size (first->query) != g_hash_table_size (second->query))
      return FALSE;

    g_hash_table_iter_init (&table_iter, first->query);
    while (g_hash_table_iter_next (&table_iter, &key, &value)) {
      if (!g_hash_table_contains (second->query, key))
        return FALSE;
      result = g_strcmp0 (g_hash_table_lookup (second->query, key), value);
      if (result != 0)
        return FALSE;
    }
  }
#undef GST_URI_NORMALIZED_CMP_STR
#undef GST_URI_CMP_STR
#undef GST_URI_NORMALIZED_CMP_LIST
#undef GST_URI_NORMALIZED_FIELD

  return TRUE;
}

/**
 * gst_uri_join:
 * @base_uri: (transfer none) (nullable): The base URI to join another to.
 * @ref_uri: (transfer none) (nullable): The reference URI to join onto the
 *                                       base URI.
 *
 * Join a reference URI onto a base URI using the method from RFC 3986.
 * If either URI is %NULL then the other URI will be returned with the ref count
 * increased.
 *
 * Returns: (transfer full) (nullable): A #GstUri which represents the base
 *                                      with the reference URI joined on.
 *
 * Since: 1.6
 */
GstUri *
gst_uri_join (GstUri * base_uri, GstUri * ref_uri)
{
  const gchar *r_scheme;
  GstUri *t;

  g_return_val_if_fail ((base_uri == NULL || GST_IS_URI (base_uri)) &&
      (ref_uri == NULL || GST_IS_URI (ref_uri)), NULL);

  if (base_uri == NULL && ref_uri == NULL)
    return NULL;
  if (base_uri == NULL) {
    g_return_val_if_fail (GST_IS_URI (ref_uri), NULL);
    return gst_uri_ref (ref_uri);
  }
  if (ref_uri == NULL) {
    g_return_val_if_fail (GST_IS_URI (base_uri), NULL);
    return gst_uri_ref (base_uri);
  }

  g_return_val_if_fail (GST_IS_URI (base_uri) && GST_IS_URI (ref_uri), NULL);

  t = _gst_uri_new ();

  if (t == NULL)
    return t;

  /* process according to RFC3986 */
  r_scheme = ref_uri->scheme;
  if (r_scheme != NULL && g_strcmp0 (base_uri->scheme, r_scheme) == 0) {
    r_scheme = NULL;
  }
  if (r_scheme != NULL) {
    t->scheme = g_strdup (r_scheme);
    t->userinfo = g_strdup (ref_uri->userinfo);
    t->host = g_strdup (ref_uri->host);
    t->port = ref_uri->port;
    t->path = _remove_dot_segments (ref_uri->path);
    t->query = _gst_uri_copy_query_table (ref_uri->query);
  } else {
    if (ref_uri->host != NULL) {
      t->userinfo = g_strdup (ref_uri->userinfo);
      t->host = g_strdup (ref_uri->host);
      t->port = ref_uri->port;
      t->path = _remove_dot_segments (ref_uri->path);
      t->query = _gst_uri_copy_query_table (ref_uri->query);
    } else {
      if (ref_uri->path == NULL) {
        t->path = g_list_copy_deep (base_uri->path, (GCopyFunc) g_strdup, NULL);
        if (ref_uri->query != NULL)
          t->query = _gst_uri_copy_query_table (ref_uri->query);
        else
          t->query = _gst_uri_copy_query_table (base_uri->query);
      } else {
        if (ref_uri->path->data == NULL)
          t->path = _remove_dot_segments (ref_uri->path);
        else {
          GList *mrgd = _merge (base_uri->path, ref_uri->path);
          t->path = _remove_dot_segments (mrgd);
          g_list_free_full (mrgd, g_free);
        }
        t->query = _gst_uri_copy_query_table (ref_uri->query);
      }
      t->userinfo = g_strdup (base_uri->userinfo);
      t->host = g_strdup (base_uri->host);
      t->port = base_uri->port;
    }
    t->scheme = g_strdup (base_uri->scheme);
  }
  t->fragment = g_strdup (ref_uri->fragment);

  return t;
}

/**
 * gst_uri_join_strings:
 * @base_uri: The percent-encoded base URI.
 * @ref_uri: The percent-encoded reference URI to join to the @base_uri.
 *
 * This is a convenience function to join two URI strings and return the result.
 * The returned string should be g_free()'d after use.
 *
 * Returns: (transfer full): A string representing the percent-encoded join of
 *          the two URIs.
 *
 * Since: 1.6
 */
gchar *
gst_uri_join_strings (const gchar * base_uri, const gchar * ref_uri)
{
  GstUri *base, *result;
  gchar *result_uri;

  base = gst_uri_from_string (base_uri);
  result = gst_uri_from_string_with_base (base, ref_uri);
  result_uri = gst_uri_to_string (result);
  gst_uri_unref (base);
  gst_uri_unref (result);

  return result_uri;
}

/**
 * gst_uri_is_writable:
 * @uri: The #GstUri object to test.
 *
 * Check if it is safe to write to this #GstUri.
 *
 * Check if the refcount of @uri is exactly 1, meaning that no other
 * reference exists to the #GstUri and that the #GstUri is therefore writable.
 *
 * Modification of a #GstUri should only be done after verifying that it is
 * writable.
 *
 * Returns: %TRUE if it is safe to write to the object.
 *
 * Since: 1.6
 */
gboolean
gst_uri_is_writable (const GstUri * uri)
{
  g_return_val_if_fail (GST_IS_URI (uri), FALSE);
  return gst_mini_object_is_writable (GST_MINI_OBJECT_CAST (uri));
}

/**
 * gst_uri_make_writable:
 * @uri: (transfer full): The #GstUri object to make writable.
 *
 * Make the #GstUri writable.
 *
 * Checks if @uri is writable, and if so the original object is returned. If
 * not, then a writable copy is made and returned. This gives away the
 * reference to @uri and returns a reference to the new #GstUri.
 * If @uri is %NULL then %NULL is returned.
 *
 * Returns: (transfer full): A writable version of @uri.
 *
 * Since: 1.6
 */
GstUri *
gst_uri_make_writable (GstUri * uri)
{
  g_return_val_if_fail (GST_IS_URI (uri), NULL);
  return
      GST_URI_CAST (gst_mini_object_make_writable (GST_MINI_OBJECT_CAST (uri)));
}

/**
 * gst_uri_to_string:
 * @uri: This #GstUri to convert to a string.
 *
 * Convert the URI to a string.
 *
 * Returns the URI as held in this object as a #gchar* nul-terminated string.
 * The caller should g_free() the string once they are finished with it.
 * The string is put together as described in RFC 3986.
 *
 * Returns: (transfer full): The string version of the URI.
 *
 * Since: 1.6
 */
gchar *
gst_uri_to_string (const GstUri * uri)
{
#if GLIB_CHECK_VERSION(2,66,0)
  char *path = NULL, *query = NULL, *str;

  g_return_val_if_fail (GST_IS_URI (uri), NULL);

  path = gst_uri_get_path_string (uri);
  query = gst_uri_get_query_string (uri);
  str = g_uri_join (G_URI_FLAGS_ENCODED_PATH | G_URI_FLAGS_ENCODED_QUERY,
      uri->scheme, uri->userinfo, uri->host, uri->port ? uri->port : -1,
      path, query, uri->fragment);

  g_free (path);
  g_free (query);
  return str;
#else
  GString *uri_str;
  gchar *escaped;

  g_return_val_if_fail (GST_IS_URI (uri), NULL);

  uri_str = g_string_new (NULL);

  if (uri->scheme != NULL)
    g_string_append_printf (uri_str, "%s:", uri->scheme);

  if (uri->userinfo != NULL || uri->host != NULL ||
      uri->port != GST_URI_NO_PORT)
    g_string_append (uri_str, "//");

  if (uri->userinfo != NULL) {
    escaped = _gst_uri_escape_userinfo (uri->userinfo);
    g_string_append_printf (uri_str, "%s@", escaped);
    g_free (escaped);
  }

  if (uri->host != NULL) {
    if (strchr (uri->host, ':') != NULL) {
      escaped = _gst_uri_escape_host_colon (uri->host);
      g_string_append_printf (uri_str, "[%s]", escaped);
      g_free (escaped);
    } else {
      escaped = _gst_uri_escape_host (uri->host);
      g_string_append (uri_str, escaped);
      g_free (escaped);
    }
  }

  if (uri->port != GST_URI_NO_PORT)
    g_string_append_printf (uri_str, ":%u", uri->port);

  if (uri->path != NULL) {
    escaped = gst_uri_get_path_string (uri);
    g_string_append (uri_str, escaped);
    g_free (escaped);
  }

  if (uri->query) {
    g_string_append (uri_str, "?");
    escaped = gst_uri_get_query_string (uri);
    g_string_append (uri_str, escaped);
    g_free (escaped);
  }

  if (uri->fragment != NULL) {
    escaped = _gst_uri_escape_fragment (uri->fragment);
    g_string_append_printf (uri_str, "#%s", escaped);
    g_free (escaped);
  }

  return g_string_free (uri_str, FALSE);
#endif
}

/**
 * gst_uri_is_normalized:
 * @uri: The #GstUri to test to see if it is normalized.
 *
 * Tests the @uri to see if it is normalized. A %NULL @uri is considered to be
 * normalized.
 *
 * Returns: TRUE if the URI is normalized or is %NULL.
 *
 * Since: 1.6
 */
gboolean
gst_uri_is_normalized (const GstUri * uri)
{
  GList *new_path;
  gboolean ret;

  if (uri == NULL)
    return TRUE;

  g_return_val_if_fail (GST_IS_URI (uri), FALSE);

  /* check for non-normalized characters in uri parts */
  if (_gst_uri_first_non_normalized_char (uri->scheme,
          _GST_URI_NORMALIZE_LOWERCASE) != NULL ||
      /*_gst_uri_first_non_normalized_char (uri->userinfo,
          _GST_URI_NORMALIZE_PERCENTAGES) != NULL || */
      _gst_uri_first_non_normalized_char (uri->host,
          _GST_URI_NORMALIZE_LOWERCASE /*| _GST_URI_NORMALIZE_PERCENTAGES */ )
      != NULL
      /*|| _gst_uri_first_non_normalized_char (uri->path,
         _GST_URI_NORMALIZE_PERCENTAGES) != NULL
         || _gst_uri_first_non_normalized_char (uri->query,
         _GST_URI_NORMALIZE_PERCENTAGES) != NULL
         || _gst_uri_first_non_normalized_char (uri->fragment,
         _GST_URI_NORMALIZE_PERCENTAGES) != NULL */ )
    return FALSE;

  /* also check path has had dot segments removed */
  new_path = _remove_dot_segments (uri->path);
  ret =
      (_gst_uri_compare_lists (new_path, uri->path,
          (GCompareFunc) g_strcmp0) == 0);
  g_list_free_full (new_path, g_free);
  return ret;
}

/**
 * gst_uri_normalize:
 * @uri: (transfer none): The #GstUri to normalize.
 *
 * Normalization will remove extra path segments ("." and "..") from the URI. It
 * will also convert the scheme and host name to lower case and any
 * percent-encoded values to uppercase.
 *
 * The #GstUri object must be writable. Check with gst_uri_is_writable() or use
 * gst_uri_make_writable() first.
 *
 * Returns: TRUE if the URI was modified.
 *
 * Since: 1.6
 */
gboolean
gst_uri_normalize (GstUri * uri)
{
  g_return_val_if_fail (GST_IS_URI (uri) && gst_uri_is_writable (uri), FALSE);

  return _gst_uri_normalize_scheme (uri->scheme) |
      _gst_uri_normalize_hostname (uri->host) |
      _gst_uri_normalize_path (&uri->path);
}

/**
 * gst_uri_get_scheme:
 * @uri: (nullable): This #GstUri object.
 *
 * Get the scheme name from the URI or %NULL if it doesn't exist.
 * If @uri is %NULL then returns %NULL.
 *
 * Returns: (nullable): The scheme from the #GstUri object or %NULL.
 */
const gchar *
gst_uri_get_scheme (const GstUri * uri)
{
  g_return_val_if_fail (uri == NULL || GST_IS_URI (uri), NULL);
  return (uri ? uri->scheme : NULL);
}

/**
 * gst_uri_set_scheme:
 * @uri: (transfer none)(nullable): The #GstUri to modify.
 * @scheme: The new scheme to set or %NULL to unset the scheme.
 *
 * Set or unset the scheme for the URI.
 *
 * Returns: %TRUE if the scheme was set/unset successfully.
 *
 * Since: 1.6
 */
gboolean
gst_uri_set_scheme (GstUri * uri, const gchar * scheme)
{
  if (!uri)
    return scheme == NULL;
  g_return_val_if_fail (GST_IS_URI (uri) && gst_uri_is_writable (uri), FALSE);

  g_free (uri->scheme);
  uri->scheme = g_strdup (scheme);

  return TRUE;
}

/**
 * gst_uri_get_userinfo:
 * @uri: (nullable): This #GstUri object.
 *
 * Get the userinfo (usually in the form "username:password") from the URI
 * or %NULL if it doesn't exist. If @uri is %NULL then returns %NULL.
 *
 * Returns: (nullable): The userinfo from the #GstUri object or %NULL.
 *
 * Since: 1.6
 */
const gchar *
gst_uri_get_userinfo (const GstUri * uri)
{
  g_return_val_if_fail (uri == NULL || GST_IS_URI (uri), NULL);
  return (uri ? uri->userinfo : NULL);
}

/**
 * gst_uri_set_userinfo:
 * @uri: (transfer none)(nullable): The #GstUri to modify.
 * @userinfo: The new user-information string to set or %NULL to unset.
 *
 * Set or unset the user information for the URI.
 *
 * Returns: %TRUE if the user information was set/unset successfully.
 *
 * Since: 1.6
 */
gboolean
gst_uri_set_userinfo (GstUri * uri, const gchar * userinfo)
{
  if (!uri)
    return userinfo == NULL;
  g_return_val_if_fail (GST_IS_URI (uri) && gst_uri_is_writable (uri), FALSE);

  g_free (uri->userinfo);
  uri->userinfo = g_strdup (userinfo);

  return TRUE;
}

/**
 * gst_uri_get_host:
 * @uri: (nullable): This #GstUri object.
 *
 * Get the host name from the URI or %NULL if it doesn't exist.
 * If @uri is %NULL then returns %NULL.
 *
 * Returns: (nullable): The host name from the #GstUri object or %NULL.
 *
 * Since: 1.6
 */
const gchar *
gst_uri_get_host (const GstUri * uri)
{
  g_return_val_if_fail (uri == NULL || GST_IS_URI (uri), NULL);
  return (uri ? uri->host : NULL);
}

/**
 * gst_uri_set_host:
 * @uri: (transfer none)(nullable): The #GstUri to modify.
 * @host: The new host string to set or %NULL to unset.
 *
 * Set or unset the host for the URI.
 *
 * Returns: %TRUE if the host was set/unset successfully.
 *
 * Since: 1.6
 */
gboolean
gst_uri_set_host (GstUri * uri, const gchar * host)
{
  if (!uri)
    return host == NULL;
  g_return_val_if_fail (GST_IS_URI (uri) && gst_uri_is_writable (uri), FALSE);

  g_free (uri->host);
  uri->host = g_strdup (host);

  return TRUE;
}

/**
 * gst_uri_get_port:
 * @uri: (nullable): This #GstUri object.
 *
 * Get the port number from the URI or %GST_URI_NO_PORT if it doesn't exist.
 * If @uri is %NULL then returns %GST_URI_NO_PORT.
 *
 * Returns: The port number from the #GstUri object or %GST_URI_NO_PORT.
 *
 * Since: 1.6
 */
guint
gst_uri_get_port (const GstUri * uri)
{
  g_return_val_if_fail (uri == NULL || GST_IS_URI (uri), GST_URI_NO_PORT);
  return (uri ? uri->port : GST_URI_NO_PORT);
}

/**
 * gst_uri_set_port:
 * @uri: (transfer none)(nullable): The #GstUri to modify.
 * @port: The new port number to set or %GST_URI_NO_PORT to unset.
 *
 * Set or unset the port number for the URI.
 *
 * Returns: %TRUE if the port number was set/unset successfully.
 *
 * Since: 1.6
 */
gboolean
gst_uri_set_port (GstUri * uri, guint port)
{
  if (!uri)
    return port == GST_URI_NO_PORT;
  g_return_val_if_fail (GST_IS_URI (uri) && gst_uri_is_writable (uri), FALSE);

  uri->port = port;

  return TRUE;
}

/**
 * gst_uri_get_path:
 * @uri: The #GstUri to get the path from.
 *
 * Extract the path string from the URI object.
 *
 * Returns: (transfer full) (nullable): The path from the URI. Once finished
 *                                      with the string should be g_free()'d.
 *
 * Since: 1.6
 */
gchar *
gst_uri_get_path (const GstUri * uri)
{
  GList *path_segment;
  const gchar *sep = "";
  GString *ret;

  if (!uri)
    return NULL;
  g_return_val_if_fail (GST_IS_URI (uri), NULL);
  if (!uri->path)
    return NULL;

  ret = g_string_new (NULL);

  for (path_segment = uri->path; path_segment;
      path_segment = path_segment->next) {
    g_string_append (ret, sep);
    if (path_segment->data) {
      g_string_append (ret, path_segment->data);
    }
    sep = "/";
  }

  return g_string_free (ret, FALSE);
}

/**
 * gst_uri_set_path:
 * @uri: (transfer none) (nullable): The #GstUri to modify.
 * @path: The new path to set with path segments separated by '/', or use %NULL
 *        to unset the path.
 *
 * Sets or unsets the path in the URI.
 *
 * Returns: %TRUE if the path was set successfully.
 *
 * Since: 1.6
 */
gboolean
gst_uri_set_path (GstUri * uri, const gchar * path)
{
  if (!uri)
    return path == NULL;
  g_return_val_if_fail (GST_IS_URI (uri) && gst_uri_is_writable (uri), FALSE);

  g_list_free_full (uri->path, g_free);
  uri->path = _gst_uri_path_to_list (path, FALSE);

  return TRUE;
}

/**
 * gst_uri_get_path_string:
 * @uri: The #GstUri to get the path from.
 *
 * Extract the path string from the URI object as a percent encoded URI path.
 *
 * Returns: (transfer full) (nullable): The path from the URI. Once finished
 *                                      with the string should be g_free()'d.
 *
 * Since: 1.6
 */
gchar *
gst_uri_get_path_string (const GstUri * uri)
{
  GList *path_segment;
  const gchar *sep = "";
  GString *ret;
  gchar *escaped;

  if (!uri)
    return NULL;
  g_return_val_if_fail (GST_IS_URI (uri), NULL);
  if (!uri->path)
    return NULL;

  ret = g_string_new (NULL);

  for (path_segment = uri->path; path_segment;
      path_segment = path_segment->next) {
    g_string_append (ret, sep);
    if (path_segment->data) {
      escaped = _gst_uri_escape_path_segment (path_segment->data);
      g_string_append (ret, escaped);
      g_free (escaped);
    }
    sep = "/";
  }

  return g_string_free (ret, FALSE);
}

/**
 * gst_uri_set_path_string:
 * @uri: (transfer none)(nullable): The #GstUri to modify.
 * @path: The new percent encoded path to set with path segments separated by
 * '/', or use %NULL to unset the path.
 *
 * Sets or unsets the path in the URI.
 *
 * Returns: %TRUE if the path was set successfully.
 *
 * Since: 1.6
 */
gboolean
gst_uri_set_path_string (GstUri * uri, const gchar * path)
{
  if (!uri)
    return path == NULL;
  g_return_val_if_fail (GST_IS_URI (uri) && gst_uri_is_writable (uri), FALSE);

  g_list_free_full (uri->path, g_free);
  uri->path = _gst_uri_path_to_list (path, TRUE);
  return TRUE;
}

/**
 * gst_uri_get_path_segments:
 * @uri: (nullable): The #GstUri to get the path from.
 *
 * Get a list of path segments from the URI.
 *
 * Returns: (transfer full) (element-type gchar*): A #GList of path segment
 *          strings or %NULL if no path segments are available. Free the list
 *          when no longer needed with g_list_free_full(list, g_free).
 *
 * Since: 1.6
 */
GList *
gst_uri_get_path_segments (const GstUri * uri)
{
  GList *ret = NULL;

  g_return_val_if_fail (uri == NULL || GST_IS_URI (uri), NULL);

  if (uri) {
    ret = g_list_copy_deep (uri->path, (GCopyFunc) g_strdup, NULL);
  }

  return ret;
}

/**
 * gst_uri_set_path_segments:
 * @uri: (transfer none)(nullable): The #GstUri to modify.
 * @path_segments: (transfer full)(nullable)(element-type gchar*): The new
 *                 path list to set.
 *
 * Replace the path segments list in the URI.
 *
 * Returns: %TRUE if the path segments were set successfully.
 *
 * Since: 1.6
 */
gboolean
gst_uri_set_path_segments (GstUri * uri, GList * path_segments)
{
  g_return_val_if_fail (uri == NULL || GST_IS_URI (uri), FALSE);

  if (!uri) {
    if (path_segments)
      g_list_free_full (path_segments, g_free);
    return path_segments == NULL;
  }

  g_return_val_if_fail (gst_uri_is_writable (uri), FALSE);

  g_list_free_full (uri->path, g_free);
  uri->path = path_segments;
  return TRUE;
}

/**
 * gst_uri_append_path:
 * @uri: (transfer none)(nullable): The #GstUri to modify.
 * @relative_path: Relative path to append to the end of the current path.
 *
 * Append a path onto the end of the path in the URI. The path is not
 * normalized, call #gst_uri_normalize() to normalize the path.
 *
 * Returns: %TRUE if the path was appended successfully.
 *
 * Since: 1.6
 */
gboolean
gst_uri_append_path (GstUri * uri, const gchar * relative_path)
{
  GList *rel_path_list;

  if (!uri)
    return relative_path == NULL;
  g_return_val_if_fail (GST_IS_URI (uri) && gst_uri_is_writable (uri), FALSE);
  if (!relative_path)
    return TRUE;

  if (uri->path) {
    GList *last_elem = g_list_last (uri->path);
    if (last_elem->data == NULL) {
      uri->path = g_list_delete_link (uri->path, last_elem);
    }
  }
  rel_path_list = _gst_uri_path_to_list (relative_path, FALSE);
  /* if path was absolute, make it relative by removing initial NULL element */
  if (rel_path_list && rel_path_list->data == NULL) {
    rel_path_list = g_list_delete_link (rel_path_list, rel_path_list);
  }
  uri->path = g_list_concat (uri->path, rel_path_list);
  return TRUE;
}

/**
 * gst_uri_append_path_segment:
 * @uri: (transfer none)(nullable): The #GstUri to modify.
 * @path_segment: The path segment string to append to the URI path.
 *
 * Append a single path segment onto the end of the URI path.
 *
 * Returns: %TRUE if the path was appended successfully.
 *
 * Since: 1.6
 */
gboolean
gst_uri_append_path_segment (GstUri * uri, const gchar * path_segment)
{
  if (!uri)
    return path_segment == NULL;
  g_return_val_if_fail (GST_IS_URI (uri) && gst_uri_is_writable (uri), FALSE);
  if (!path_segment)
    return TRUE;

  /* if base path ends in a directory (i.e. last element is NULL), remove it */
  if (uri->path && g_list_last (uri->path)->data == NULL) {
    uri->path = g_list_delete_link (uri->path, g_list_last (uri->path));
  }
  uri->path = g_list_append (uri->path, g_strdup (path_segment));
  return TRUE;
}

/**
 * gst_uri_get_query_string:
 * @uri: (nullable): The #GstUri to get the query string from.
 *
 * Get a percent encoded URI query string from the @uri.
 *
 * Returns: (transfer full) (nullable): A percent encoded query string. Use
 *                                      g_free() when no longer needed.
 *
 * Since: 1.6
 */
gchar *
gst_uri_get_query_string (const GstUri * uri)
{
  GHashTableIter iter;
  gpointer key, value;
  const gchar *sep = "";
  gchar *escaped;
  GString *ret;

  if (!uri)
    return NULL;
  g_return_val_if_fail (GST_IS_URI (uri), NULL);
  if (!uri->query)
    return NULL;

  ret = g_string_new (NULL);
  g_hash_table_iter_init (&iter, uri->query);
  while (g_hash_table_iter_next (&iter, &key, &value)) {
    g_string_append (ret, sep);
    escaped = _gst_uri_escape_http_query_element (key);
    g_string_append (ret, escaped);
    g_free (escaped);
    if (value) {
      escaped = _gst_uri_escape_http_query_element (value);
      g_string_append_printf (ret, "=%s", escaped);
      g_free (escaped);
    }
    sep = "&";
  }

  return g_string_free (ret, FALSE);
}

/**
 * gst_uri_set_query_string:
 * @uri: (transfer none)(nullable): The #GstUri to modify.
 * @query: The new percent encoded query string to use to populate the query
 *        table, or use %NULL to unset the query table.
 *
 * Sets or unsets the query table in the URI.
 *
 * Returns: %TRUE if the query table was set successfully.
 *
 * Since: 1.6
 */
gboolean
gst_uri_set_query_string (GstUri * uri, const gchar * query)
{
  if (!uri)
    return query == NULL;

  g_return_val_if_fail (GST_IS_URI (uri) && gst_uri_is_writable (uri), FALSE);

  if (uri->query)
    g_hash_table_unref (uri->query);
  uri->query = _gst_uri_query_to_table (query, TRUE);

  return TRUE;
}

/**
 * gst_uri_get_query_table:
 * @uri: (nullable): The #GstUri to get the query table from.
 *
 * Get the query table from the URI. Keys and values in the table are freed
 * with g_free when they are deleted. A value may be %NULL to indicate that
 * the key should appear in the query string in the URI, but does not have a
 * value. Free the returned #GHashTable with #g_hash_table_unref() when it is
 * no longer required. Modifying this hash table will modify the query in the
 * URI.
 *
 * Returns: (transfer full) (element-type gchar* gchar*) (nullable): The query
 *          hash table from the URI.
 *
 * Since: 1.6
 */
GHashTable *
gst_uri_get_query_table (const GstUri * uri)
{
  if (!uri)
    return NULL;
  g_return_val_if_fail (GST_IS_URI (uri), NULL);
  if (!uri->query)
    return NULL;

  return g_hash_table_ref (uri->query);
}

/**
 * gst_uri_set_query_table:
 * @uri: (transfer none)(nullable): The #GstUri to modify.
 * @query_table: (transfer none)(nullable)(element-type gchar* gchar*): The new
 *               query table to use.
 *
 * Set the query table to use in the URI. The old table is unreferenced and a
 * reference to the new one is used instead. A value if %NULL for @query_table
 * will remove the query string from the URI.
 *
 * Returns: %TRUE if the new table was successfully used for the query table.
 *
 * Since: 1.6
 */
gboolean
gst_uri_set_query_table (GstUri * uri, GHashTable * query_table)
{
  GHashTable *old_table = NULL;

  if (!uri)
    return query_table == NULL;
  g_return_val_if_fail (GST_IS_URI (uri) && gst_uri_is_writable (uri), FALSE);

  old_table = uri->query;
  if (query_table)
    uri->query = g_hash_table_ref (query_table);
  else
    uri->query = NULL;
  if (old_table)
    g_hash_table_unref (old_table);

  return TRUE;
}

/**
 * gst_uri_set_query_value:
 * @uri: (transfer none)(nullable): The #GstUri to modify.
 * @query_key: (transfer none): The key for the query entry.
 * @query_value: (transfer none)(nullable): The value for the key.
 *
 * This inserts or replaces a key in the query table. A @query_value of %NULL
 * indicates that the key has no associated value, but will still be present in
 * the query string.
 *
 * Returns: %TRUE if the query table was successfully updated.
 *
 * Since: 1.6
 */
gboolean
gst_uri_set_query_value (GstUri * uri, const gchar * query_key,
    const gchar * query_value)
{
  if (!uri)
    return FALSE;
  g_return_val_if_fail (GST_IS_URI (uri) && gst_uri_is_writable (uri), FALSE);

  if (!uri->query) {
    uri->query = g_hash_table_new_full (g_str_hash, g_str_equal, g_free,
        g_free);
  }
  g_hash_table_insert (uri->query, g_strdup (query_key),
      g_strdup (query_value));

  return TRUE;
}

/**
 * gst_uri_remove_query_key:
 * @uri: (transfer none)(nullable): The #GstUri to modify.
 * @query_key: The key to remove.
 *
 * Remove an entry from the query table by key.
 *
 * Returns: %TRUE if the key existed in the table and was removed.
 *
 * Since: 1.6
 */
gboolean
gst_uri_remove_query_key (GstUri * uri, const gchar * query_key)
{
  gboolean result;

  if (!uri)
    return FALSE;
  g_return_val_if_fail (GST_IS_URI (uri) && gst_uri_is_writable (uri), FALSE);
  if (!uri->query)
    return FALSE;

  result = g_hash_table_remove (uri->query, query_key);
  /* if this was the last query entry, remove the query string completely */
  if (result && g_hash_table_size (uri->query) == 0) {
    g_hash_table_unref (uri->query);
    uri->query = NULL;
  }
  return result;
}

/**
 * gst_uri_query_has_key:
 * @uri: (nullable): The #GstUri to examine.
 * @query_key: The key to lookup.
 *
 * Check if there is a query table entry for the @query_key key.
 *
 * Returns: %TRUE if @query_key exists in the URI query table.
 *
 * Since: 1.6
 */
gboolean
gst_uri_query_has_key (const GstUri * uri, const gchar * query_key)
{
  if (!uri)
    return FALSE;
  g_return_val_if_fail (GST_IS_URI (uri), FALSE);
  if (!uri->query)
    return FALSE;

  return g_hash_table_contains (uri->query, query_key);
}

/**
 * gst_uri_get_query_value:
 * @uri: (nullable): The #GstUri to examine.
 * @query_key: The key to lookup.
 *
 * Get the value associated with the @query_key key. Will return %NULL if the
 * key has no value or if the key does not exist in the URI query table. Because
 * %NULL is returned for both missing keys and keys with no value, you should
 * use gst_uri_query_has_key() to determine if a key is present in the URI
 * query.
 *
 * Returns: (nullable): The value for the given key, or %NULL if not found.
 *
 * Since: 1.6
 */
const gchar *
gst_uri_get_query_value (const GstUri * uri, const gchar * query_key)
{
  if (!uri)
    return NULL;
  g_return_val_if_fail (GST_IS_URI (uri), NULL);
  if (!uri->query)
    return NULL;

  return g_hash_table_lookup (uri->query, query_key);
}

/**
 * gst_uri_get_query_keys:
 * @uri: (nullable): The #GstUri to examine.
 *
 * Get a list of the query keys from the URI.
 *
 * Returns: (transfer container) (element-type gchar*): A list of keys from
 *          the URI query. Free the list with g_list_free().
 *
 * Since: 1.6
 */
GList *
gst_uri_get_query_keys (const GstUri * uri)
{
  if (!uri)
    return NULL;
  g_return_val_if_fail (GST_IS_URI (uri), NULL);
  if (!uri->query)
    return NULL;

  return g_hash_table_get_keys (uri->query);
}

/**
 * gst_uri_get_fragment:
 * @uri: (nullable): This #GstUri object.
 *
 * Get the fragment name from the URI or %NULL if it doesn't exist.
 * If @uri is %NULL then returns %NULL.
 *
 * Returns: (nullable): The host name from the #GstUri object or %NULL.
 *
 * Since: 1.6
 */
const gchar *
gst_uri_get_fragment (const GstUri * uri)
{
  g_return_val_if_fail (uri == NULL || GST_IS_URI (uri), NULL);
  return (uri ? uri->fragment : NULL);
}

/**
 * gst_uri_set_fragment:
 * @uri: (transfer none)(nullable): The #GstUri to modify.
 * @fragment: (nullable): The fragment string to set.
 *
 * Sets the fragment string in the URI. Use a value of %NULL in @fragment to
 * unset the fragment string.
 *
 * Returns: %TRUE if the fragment was set/unset successfully.
 *
 * Since: 1.6
 */
gboolean
gst_uri_set_fragment (GstUri * uri, const gchar * fragment)
{
  if (!uri)
    return fragment == NULL;
  g_return_val_if_fail (GST_IS_URI (uri) && gst_uri_is_writable (uri), FALSE);

  g_free (uri->fragment);
  uri->fragment = g_strdup (fragment);
  return TRUE;
}

/**
 * gst_uri_get_media_fragment_table:
 * @uri: (nullable): The #GstUri to get the fragment table from.
 *
 * Get the media fragment table from the URI, as defined by "Media Fragments URI 1.0".
 * Hash table returned by this API is a list of "key-value" pairs, and the each
 * pair is generated by splitting "URI fragment" per "&" sub-delims, then "key"
 * and "value" are split by "=" sub-delims. The "key" returned by this API may
 * be undefined keyword by standard.
 * A value may be %NULL to indicate that the key should appear in the fragment
 * string in the URI, but does not have a value. Free the returned #GHashTable
 * with #g_hash_table_unref() when it is no longer required.
 * Modifying this hash table does not affect the fragment in the URI.
 *
 * See more about Media Fragments URI 1.0 (W3C) at https://www.w3.org/TR/media-frags/
 *
 * Returns: (transfer full) (element-type gchar* gchar*) (nullable): The
 *          fragment hash table from the URI.
 *
 * Since: 1.12
 */
GHashTable *
gst_uri_get_media_fragment_table (const GstUri * uri)
{
  g_return_val_if_fail (uri == NULL || GST_IS_URI (uri), NULL);

  if (!uri->fragment)
    return NULL;
<<<<<<< HEAD
  return _gst_uri_string_to_table (uri->fragment, "&", "=", TRUE, TRUE);
}

/**
 * gst_uri_copy:
 * @uri: This #GstUri object.
 *
 * Create a new #GstUri object with the same data as this #GstUri object.
 * If @uri is %NULL then returns %NULL.
 *
 * Returns: (transfer full): A new #GstUri object which is a copy of this
 *          #GstUri or %NULL.
 *
 * Since: 1.6
 */
GstUri *
gst_uri_copy (const GstUri * uri)
{
  return GST_URI_CAST (gst_mini_object_copy (GST_MINI_OBJECT_CONST_CAST (uri)));
}

/**
 * gst_uri_ref:
 * @uri: (transfer none): This #GstUri object.
 *
 * Add a reference to this #GstUri object. See gst_mini_object_ref() for further
 * info.
 *
 * Returns: This object with the reference count incremented.
 *
 * Since: 1.6
 */
GstUri *
gst_uri_ref (GstUri * uri)
{
  return GST_URI_CAST (gst_mini_object_ref (GST_MINI_OBJECT_CAST (uri)));
}

/**
 * gst_uri_unref:
 * @uri: (transfer full): This #GstUri object.
 *
 * Decrement the reference count to this #GstUri object.
 *
 * If the reference count drops to 0 then finalize this object.
 *
 * See gst_mini_object_unref() for further info.
 *
 * Since: 1.6
 */
void
gst_uri_unref (GstUri * uri)
{
  gst_mini_object_unref (GST_MINI_OBJECT_CAST (uri));
}

/**
 * gst_clear_uri: (skip)
 * @uri_ptr: a pointer to a #GstUri reference
 *
 * Clears a reference to a #GstUri.
 *
 * @uri_ptr must not be %NULL.
 *
 * If the reference is %NULL then this function does nothing. Otherwise, the
 * reference count of the uri is decreased and the pointer is set to %NULL.
 *
 * Since: 1.18
 */
void
gst_clear_uri (GstUri ** uri_ptr)
{
  gst_clear_mini_object ((GstMiniObject **) uri_ptr);
=======
  return _gst_uri_query_to_table (uri->fragment, TRUE);
>>>>>>> 82588a0f
}<|MERGE_RESOLUTION|>--- conflicted
+++ resolved
@@ -2715,8 +2715,7 @@
 
   if (!uri->fragment)
     return NULL;
-<<<<<<< HEAD
-  return _gst_uri_string_to_table (uri->fragment, "&", "=", TRUE, TRUE);
+  return _gst_uri_query_to_table (uri->fragment, TRUE);
 }
 
 /**
@@ -2789,7 +2788,4 @@
 gst_clear_uri (GstUri ** uri_ptr)
 {
   gst_clear_mini_object ((GstMiniObject **) uri_ptr);
-=======
-  return _gst_uri_query_to_table (uri->fragment, TRUE);
->>>>>>> 82588a0f
 }